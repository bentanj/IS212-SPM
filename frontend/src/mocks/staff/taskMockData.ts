--- conflicted
+++ resolved
@@ -1,50 +1,8 @@
-<<<<<<< HEAD
-export interface User {
-  userId: number;
-  name: string;
-  email: string;
-  role: 'Staff' | 'Manager' | 'Admin';
-  department: string;
-}
-
-export interface Comment {
-  commentId: number;
-  author: string;
-  content: string;
-  timestamp: string;
-}
-
-export interface Task {
-  taskId: number;
-  title: string;
-  description: string;
-  startDate: string;
-  completedDate: string | null;
-  dueDate: string;
-  priority: 'Low' | 'Medium' | 'High';
-  assignedUsers: User[];
-  tags: string[];
-  status: 'To Do' | 'In Progress' | 'Completed' | 'Blocked';
-  comments: Comment[];
-  projectName: string;
-  ownerId: number;
-  sharedWith: number[];
-}
-
-export interface CurrentUser {
-  userId: number;
-  name: string;
-  systemRole: string;
-  email: string;
-  role: 'Staff' | 'Manager' | 'Admin';
-  department: string;
-=======
 //@ts-nocheck
 import { Task, User, APITaskParams } from '@/types';
 
 interface MigrateTask extends APITaskParams {
   assigned_users: number[]; // Array of user IDs
->>>>>>> 92f25668
 }
 
 export interface MockData {
@@ -54,20 +12,11 @@
 
 export const taskMockData: MockData = {
   currentUser: {
-<<<<<<< HEAD
-    userId: 2,
-    name: "Sarah Davis",
-    systemRole: "Admin",
-    email: "sarah.davis@company.com",
-    role: "Admin",
-    department: "Security"
-=======
     userId: 1,
     name: "John Smith",
     email: "john.smith@company.com",
     role: "Staff",
     department: "Consultant",
->>>>>>> 92f25668
   },
   tasks: [
     // Keep all existing tasks with updated user assignments
@@ -78,18 +27,10 @@
       startDate: "2025-09-15",
       completedDate: null,
       dueDate: "2025-10-01",
-<<<<<<< HEAD
-      priority: "High",
-      assignedUsers: [
-        { userId: 1, name: "John Smith", email: "john.smith@company.com", role: "Staff", department: "Engineering" },
-        { userId: 3, name: "Alice Johnson", email: "alice.johnson@company.com", role: "Manager", department: "Engineering" }
-      ],
-=======
       priority: 7,
       recurrenceFrequency: "One-Off",
       recurrenceInterval: null,
       assigned_users: [1, 3],
->>>>>>> 92f25668
       tags: ["authentication", "security", "backend"],
       status: "In Progress",
       comments: [
@@ -106,11 +47,494 @@
           timestamp: "2025-09-17T14:15:00Z"
         }
       ],
-<<<<<<< HEAD
-      projectName: "E-Commerce Platform",
-      ownerId: 1,
-      sharedWith: [3]
-    },
+      project_name: "E-Commerce Platform",
+      departments: ["IT Team"],
+    },
+    {
+      taskId: 101,
+      title: "OAuth2 Provider Integration",
+      description: "Integrate OAuth2 providers (Google, Facebook, GitHub) with proper error handling and token refresh mechanisms.",
+      startDate: "2025-09-16",
+      completedDate: null,
+      dueDate: "2025-09-25",
+      priority: 7,
+      assigned_users: [1],
+      tags: ["oauth2", "integration", "google", "facebook"],
+      status: "In Progress",
+      comments: [
+        {
+          commentId: 3,
+          author: "John Smith",
+          content: "Migration completed successfully. All tests passing.",
+          timestamp: "2025-09-18T16:45:00Z"
+        }
+      ],
+      project_name: "E-Commerce Platform",
+      parentTaskId: 1,
+      departments: ["Sales Manager"],
+      recurrenceFrequency: "One-Off",
+      recurrenceInterval: null,
+    },
+    {
+      taskId: 102,
+      title: "Password Reset Functionality",
+      description: "Implement secure password reset with email verification, token expiration, and rate limiting.",
+      startDate: "2025-09-17",
+      completedDate: null,
+      dueDate: "2025-09-28",
+      priority: 4,
+      assigned_users: [3],
+      tags: ["password-reset", "email", "security", "tokens"],
+      status: "To Do",
+      comments: [],
+      project_name: "E-Commerce Platform",
+      parentTaskId: 1,
+      departments: ["IT Team"],
+      recurrenceFrequency: "One-Off",
+      recurrenceInterval: null,
+    },
+    {
+      taskId: 103,
+      title: "Authentication Unit Tests",
+      description: "Create comprehensive unit tests for all authentication components including edge cases and error scenarios.",
+      startDate: "2025-09-20",
+      completedDate: null,
+      dueDate: "2025-09-30",
+      priority: 7,
+      assigned_users: [3],
+      tags: ["unit-tests", "testing", "authentication", "coverage"],
+      status: "To Do",
+      comments: [],
+      project_name: "E-Commerce Platform",
+      parentTaskId: 1,
+      departments: ["IT Team"],
+      recurrenceFrequency: "One-Off",
+      recurrenceInterval: null,
+    },
+    {
+      taskId: 104,
+      title: "Authentication API Documentation",
+      description: "Write detailed API documentation for authentication endpoints including examples and error codes.",
+      startDate: "2025-09-25",
+      completedDate: null,
+      dueDate: "2025-10-01",
+      priority: 4,
+      assigned_users: [1],
+      tags: ["documentation", "api", "authentication", "examples"],
+      status: "To Do",
+      comments: [],
+      project_name: "E-Commerce Platform",
+      parentTaskId: 1,
+      departments: ["IT Team"],
+      recurrenceFrequency: "One-Off",
+      recurrenceInterval: null,
+
+    },
+    {
+      taskId: 3,
+      title: "API Rate Limiting Implementation",
+      description: "Implement rate limiting for public APIs to prevent abuse. Include configuration options for different endpoint limits.",
+      startDate: "2025-09-20",
+      completedDate: null,
+      dueDate: "2025-09-25",
+      priority: 4,
+      assigned_users: [2],
+      tags: ["api", "security", "performance"],
+      status: "Blocked",
+      comments: [
+        {
+          commentId: 4,
+          author: "Sarah Davis",
+          content: "Blocked by infrastructure team - need Redis cluster setup first.",
+          timestamp: "2025-09-21T09:20:00Z"
+        },
+        {
+          commentId: 5,
+          author: "John Smith",
+          content: "I can help coordinate with infrastructure team if needed.",
+          timestamp: "2025-09-21T11:30:00Z"
+        }
+      ],
+      project_name: "API Gateway Project",
+      departments: ["Support Team"],
+      recurrenceFrequency: "One-Off",
+      recurrenceInterval: null
+    },
+    {
+      taskId: 301,
+      title: "Redis Configuration Setup",
+      description: "Configure Redis cluster for rate limiting storage with proper persistence and failover mechanisms.",
+      startDate: "2025-09-21",
+      completedDate: null,
+      dueDate: "2025-09-23",
+      priority: 7,
+      assigned_users: [1],
+      tags: ["redis", "configuration", "clustering", "persistence"],
+      status: "In Progress",
+      comments: [
+        {
+          commentId: 301,
+          author: "John Smith",
+          content: "Redis cluster configured. Testing failover scenarios.",
+          timestamp: "2025-09-22T11:15:00Z"
+        }
+      ],
+      project_name: "API Gateway Project",
+      parentTaskId: 3,
+      departments: ["Support Team"],
+      recurrenceFrequency: "One-Off",
+      recurrenceInterval: null
+    },
+    {
+      taskId: 302,
+      title: "Rate Limiting Algorithms Implementation",
+      description: "Implement token bucket and sliding window rate limiting algorithms with configurable parameters.",
+      startDate: "2025-09-22",
+      completedDate: null,
+      dueDate: "2025-09-24",
+      priority: 7,
+      assigned_users: [2],
+      tags: ["algorithms", "token-bucket", "sliding-window", "rate-limiting"],
+      status: "To Do",
+      comments: [],
+      project_name: "API Gateway Project",
+      parentTaskId: 3,
+      departments: ["Support Team"],
+      recurrenceFrequency: "One-Off",
+      recurrenceInterval: null
+    },
+    {
+      taskId: 303,
+      title: "Rate Limiting Configuration Dashboard",
+      description: "Create admin dashboard for configuring rate limits per endpoint with real-time monitoring.",
+      startDate: "2025-09-24",
+      completedDate: null,
+      dueDate: "2025-09-26",
+      priority: 4,
+      assigned_users: [3],
+      tags: ["dashboard", "admin", "configuration", "monitoring"],
+      status: "To Do",
+      comments: [],
+      project_name: "API Gateway Project",
+      parentTaskId: 3,
+      departments: ["Support Team"],
+      recurrenceFrequency: "One-Off",
+      recurrenceInterval: null
+    },
+    {
+      taskId: 21,
+      title: "Frontend Login Component Development",
+      description: "Create responsive login form components with validation and error handling. Integrate with authentication API endpoints.",
+      startDate: "2025-09-15",
+      completedDate: null,
+      dueDate: "2025-09-28",
+      priority: 4,
+      assigned_users: [3],
+      tags: ["frontend", "components", "login", "ui"],
+      status: "In Progress",
+      comments: [
+        {
+          commentId: 17,
+          author: "Alice Johnson",
+          content: "Form validation logic completed. Working on styling now.",
+          timestamp: "2025-09-17T09:45:00Z"
+        }
+      ],
+      project_name: "E-Commerce Platform",
+      departments: ["IT Team"],
+      recurrenceFrequency: "One-Off",
+      recurrenceInterval: null
+    },
+    {
+      taskId: 201,
+      title: "Login Form UI Design",
+      description: "Design responsive login form layout with proper accessibility and mobile-first approach.",
+      startDate: "2025-09-15",
+      completedDate: "2025-09-18",
+      dueDate: "2025-09-17",
+      priority: 4,
+      assigned_users: [3],
+      tags: ["ui-design", "responsive", "accessibility", "mobile"],
+      status: "Completed",
+      comments: [
+        {
+          commentId: 201,
+          author: "Alice Johnson",
+          content: "Login form design completed and approved by design team.",
+          timestamp: "2025-09-18T16:30:00Z"
+        }
+      ],
+      project_name: "E-Commerce Platform",
+      parentTaskId: 21,
+      departments: ["IT Team"],
+      recurrenceFrequency: "One-Off",
+      recurrenceInterval: null
+    },
+    {
+      taskId: 202,
+      title: "Form Validation Logic",
+      description: "Implement client-side validation with real-time feedback and proper error messaging.",
+      startDate: "2025-09-16",
+      completedDate: "2025-09-19",
+      dueDate: "2025-09-20",
+      priority: 7,
+      assigned_users: [3],
+      tags: ["validation", "client-side", "real-time", "error-handling"],
+      status: "Completed",
+      comments: [
+        {
+          commentId: 202,
+          author: "Alice Johnson",
+          content: "Validation logic implemented with proper error states.",
+          timestamp: "2025-09-19T14:45:00Z"
+        }
+      ],
+      project_name: "E-Commerce Platform",
+      parentTaskId: 21,
+      departments: ["IT Team"],
+      recurrenceFrequency: "One-Off",
+      recurrenceInterval: null
+    },
+    {
+      taskId: 203,
+      title: "API Integration for Login",
+      description: "Integrate login form with authentication API endpoints and handle various response scenarios.",
+      startDate: "2025-09-20",
+      completedDate: null,
+      dueDate: "2025-09-26",
+      priority: 7,
+      assigned_users: [3],
+      tags: ["api-integration", "authentication", "endpoints", "error-handling"],
+      status: "In Progress",
+      comments: [
+        {
+          commentId: 203,
+          author: "Alice Johnson",
+          content: "Basic API integration complete. Working on error scenarios.",
+          timestamp: "2025-09-22T10:20:00Z"
+        }
+      ],
+      project_name: "E-Commerce Platform",
+      parentTaskId: 21,
+      departments: ["IT Team"],
+      recurrenceFrequency: "One-Off",
+      recurrenceInterval: null
+    },
+    {
+      taskId: 204,
+      title: "Login Component Testing",
+      description: "Create unit and integration tests for login component covering all user interactions.",
+      startDate: "2025-09-24",
+      completedDate: null,
+      dueDate: "2025-09-28",
+      priority: 4,
+      assigned_users: [3],
+      tags: ["testing", "unit-tests", "integration", "components"],
+      status: "To Do",
+      comments: [],
+      project_name: "E-Commerce Platform",
+      parentTaskId: 21,
+      departments: ["IT Team"],
+      recurrenceFrequency: "One-Off",
+      recurrenceInterval: null
+    },
+    {
+      taskId: 24,
+      title: "Load Testing Infrastructure",
+      description: "Set up load testing infrastructure to validate API rate limiting under high concurrent load scenarios.",
+      startDate: "2025-09-20",
+      completedDate: null,
+      dueDate: "2025-09-30",
+      priority: 4,
+      assigned_users: [4, 6],
+      tags: ["load-testing", "infrastructure", "performance", "validation"],
+      status: "To Do",
+      comments: [],
+      project_name: "Quality Assurance",
+      departments: ["Consultant"],
+      recurrenceFrequency: "One-Off",
+      recurrenceInterval: null
+    },
+    {
+      taskId: 401,
+      title: "Load Testing Tool Selection",
+      description: "Research and select appropriate load testing tools (K6, JMeter, Artillery) based on requirements.",
+      startDate: "2025-09-20",
+      completedDate: "2025-09-21",
+      dueDate: "2025-09-21",
+      priority: 7,
+      assigned_users: [4],
+      tags: ["research", "tools", "k6", "jmeter", "selection"],
+      status: "Completed",
+      comments: [
+        {
+          commentId: 401,
+          author: "Mike Wilson",
+          content: "Selected K6 for its scripting capabilities and cloud integration.",
+          timestamp: "2025-09-21T15:30:00Z"
+        }
+      ],
+      project_name: "Quality Assurance",
+      parentTaskId: 24,
+      departments: ["Consultant"],
+      recurrenceFrequency: "One-Off",
+      recurrenceInterval: null
+    },
+    {
+      taskId: 402,
+      title: "Test Environment Setup",
+      description: "Configure isolated test environment that mirrors production for accurate load testing.",
+      startDate: "2025-09-21",
+      completedDate: null,
+      dueDate: "2025-09-24",
+      priority: 7,
+      assigned_users: [6],
+      tags: ["environment", "configuration", "infrastructure", "isolation"],
+      status: "In Progress",
+      comments: [
+        {
+          commentId: 402,
+          author: "David Chen",
+          content: "Test environment 70% configured. Setting up monitoring now.",
+          timestamp: "2025-09-23T13:15:00Z"
+        }
+      ],
+      project_name: "Quality Assurance",
+      parentTaskId: 24,
+      departments: ["Consultant"],
+      recurrenceFrequency: "One-Off",
+      recurrenceInterval: null
+    },
+    {
+      taskId: 403,
+      title: "Load Test Scripts Development",
+      description: "Develop comprehensive load test scripts covering various user scenarios and API endpoints.",
+      startDate: "2025-09-24",
+      completedDate: null,
+      dueDate: "2025-09-28",
+      priority: 7,
+      assigned_users: [4],
+      tags: ["scripts", "scenarios", "endpoints", "user-simulation"],
+      status: "To Do",
+      comments: [],
+      project_name: "Quality Assurance",
+      parentTaskId: 24,
+      departments: ["Consultant"],
+      recurrenceFrequency: "One-Off",
+      recurrenceInterval: null
+    },
+    {
+      taskId: 404,
+      title: "Performance Metrics Dashboard",
+      description: "Create real-time dashboard for monitoring load test results and system performance metrics.",
+      startDate: "2025-09-26",
+      completedDate: null,
+      dueDate: "2025-09-30",
+      priority: 4,
+      assigned_users: [6],
+      tags: ["dashboard", "metrics", "real-time", "monitoring"],
+      status: "To Do",
+      comments: [],
+      project_name: "Quality Assurance",
+      parentTaskId: 24,
+      departments: ["Consultant"],
+      recurrenceFrequency: "One-Off",
+      recurrenceInterval: null
+    },
+    {
+      taskId: 39,
+      title: "Integration Testing Automation",
+      description: "Develop automated integration tests for authentication system with external OAuth providers and payment systems.",
+      startDate: "2025-09-22",
+      completedDate: null,
+      dueDate: "2025-10-01",
+      priority: 7,
+      assigned_users: [1, 6],
+      tags: ["integration", "testing", "oauth", "automation"],
+      status: "In Progress",
+      comments: [
+        {
+          commentId: 25,
+          author: "David Chen",
+          content: "OAuth integration tests 80% complete. Payment system tests in progress.",
+          timestamp: "2025-09-23T15:30:00Z"
+        }
+      ],
+      project_name: "Quality Assurance",
+      departments: ["Consultant"],
+      recurrenceFrequency: "One-Off",
+      recurrenceInterval: null
+    },
+    // SUBTASKS FOR TASK 39: Integration Testing Automation
+    {
+      taskId: 501,
+      title: "OAuth Provider Test Setup",
+      description: "Setup test accounts and mock services for OAuth providers (Google, Facebook, GitHub).",
+      startDate: "2025-09-22",
+      completedDate: "2025-09-24",
+      dueDate: "2025-09-24",
+      priority: 7,
+      assigned_users: [6],
+      tags: ["oauth", "test-setup", "mock-services", "providers"],
+      status: "Completed",
+      comments: [
+        {
+          commentId: 501,
+          author: "David Chen",
+          content: "Test OAuth apps created for all providers. Mock services ready.",
+          timestamp: "2025-09-24T17:00:00Z"
+        }
+      ],
+      project_name: "Quality Assurance",
+      parentTaskId: 39,
+      departments: ["Consultant"],
+      recurrenceFrequency: "One-Off",
+      recurrenceInterval: null
+    },
+    {
+      taskId: 502,
+      title: "Payment System Integration Tests",
+      description: "Create integration tests for payment gateway connections with proper error handling scenarios.",
+      startDate: "2025-09-24",
+      completedDate: null,
+      dueDate: "2025-09-30",
+      priority: 7,
+      assigned_users: [1],
+      tags: ["payment", "gateway", "integration", "error-handling"],
+      status: "In Progress",
+      comments: [
+        {
+          commentId: 502,
+          author: "John Smith",
+          content: "Stripe integration tests completed. Working on PayPal tests.",
+          timestamp: "2025-09-25T11:30:00Z"
+        }
+      ],
+      project_name: "Quality Assurance",
+      parentTaskId: 39,
+      departments: ["Consultant"],
+      recurrenceFrequency: "One-Off",
+      recurrenceInterval: null
+    },
+    {
+      taskId: 503,
+      title: "Test Data Management System",
+      description: "Implement system for managing test data lifecycle including creation, cleanup, and isolation.",
+      startDate: "2025-09-25",
+      completedDate: null,
+      dueDate: "2025-10-01",
+      priority: 4,
+      assigned_users: [6],
+      tags: ["test-data", "lifecycle", "cleanup", "isolation"],
+      status: "To Do",
+      comments: [],
+      project_name: "Quality Assurance",
+      parentTaskId: 39,
+      departments: ["Consultant"],
+      recurrenceFrequency: "One-Off",
+      recurrenceInterval: null
+    },
+    // Other original tasks without subtasks with default org fields added
     {
       taskId: 2,
       title: "Database Schema Migration",
@@ -118,28 +542,10 @@
       startDate: "2025-09-10",
       completedDate: "2025-09-18",
       dueDate: "2025-09-20",
-      priority: "Medium",
-      assignedUsers: [
-        { userId: 1, name: "John Smith", email: "john.smith@company.com", role: "Staff", department: "Engineering" }
-      ],
+      priority: 4,
+      assigned_users: [1],
       tags: ["database", "migration", "sql"],
       status: "Completed",
-=======
-      project_name: "E-Commerce Platform",
-      departments: ["IT Team"],
-    },
-    {
-      taskId: 101,
-      title: "OAuth2 Provider Integration",
-      description: "Integrate OAuth2 providers (Google, Facebook, GitHub) with proper error handling and token refresh mechanisms.",
-      startDate: "2025-09-16",
-      completedDate: null,
-      dueDate: "2025-09-25",
-      priority: 7,
-      assigned_users: [1],
-      tags: ["oauth2", "integration", "google", "facebook"],
-      status: "In Progress",
->>>>>>> 92f25668
       comments: [
         {
           commentId: 3,
@@ -148,158 +554,10 @@
           timestamp: "2025-09-18T16:45:00Z"
         }
       ],
-<<<<<<< HEAD
-      projectName: "E-Commerce Platform",
-      ownerId: 1,
-      sharedWith: []
-=======
-      project_name: "E-Commerce Platform",
-      parentTaskId: 1,
-      departments: ["Sales Manager"],
-      recurrenceFrequency: "One-Off",
-      recurrenceInterval: null,
-    },
-    {
-      taskId: 102,
-      title: "Password Reset Functionality",
-      description: "Implement secure password reset with email verification, token expiration, and rate limiting.",
-      startDate: "2025-09-17",
-      completedDate: null,
-      dueDate: "2025-09-28",
-      priority: 4,
-      assigned_users: [3],
-      tags: ["password-reset", "email", "security", "tokens"],
-      status: "To Do",
-      comments: [],
-      project_name: "E-Commerce Platform",
-      parentTaskId: 1,
-      departments: ["IT Team"],
-      recurrenceFrequency: "One-Off",
-      recurrenceInterval: null,
-    },
-    {
-      taskId: 103,
-      title: "Authentication Unit Tests",
-      description: "Create comprehensive unit tests for all authentication components including edge cases and error scenarios.",
-      startDate: "2025-09-20",
-      completedDate: null,
-      dueDate: "2025-09-30",
-      priority: 7,
-      assigned_users: [3],
-      tags: ["unit-tests", "testing", "authentication", "coverage"],
-      status: "To Do",
-      comments: [],
-      project_name: "E-Commerce Platform",
-      parentTaskId: 1,
-      departments: ["IT Team"],
-      recurrenceFrequency: "One-Off",
-      recurrenceInterval: null,
-    },
-    {
-      taskId: 104,
-      title: "Authentication API Documentation",
-      description: "Write detailed API documentation for authentication endpoints including examples and error codes.",
-      startDate: "2025-09-25",
-      completedDate: null,
-      dueDate: "2025-10-01",
-      priority: 4,
-      assigned_users: [1],
-      tags: ["documentation", "api", "authentication", "examples"],
-      status: "To Do",
-      comments: [],
-      project_name: "E-Commerce Platform",
-      parentTaskId: 1,
-      departments: ["IT Team"],
-      recurrenceFrequency: "One-Off",
-      recurrenceInterval: null,
-
->>>>>>> 92f25668
-    },
-    {
-      taskId: 3,
-      title: "API Rate Limiting Implementation",
-      description: "Implement rate limiting for public APIs to prevent abuse. Include configuration options for different endpoint limits.",
-      startDate: "2025-09-20",
-      completedDate: null,
-      dueDate: "2025-09-25",
-<<<<<<< HEAD
-      priority: "Medium",
-      assignedUsers: [
-        { userId: 2, name: "Sarah Davis", email: "sarah.davis@company.com", role: "Admin", department: "Security" }
-      ],
-=======
-      priority: 4,
-      assigned_users: [2],
->>>>>>> 92f25668
-      tags: ["api", "security", "performance"],
-      status: "Blocked",
-      comments: [
-        {
-          commentId: 4,
-          author: "Sarah Davis",
-          content: "Blocked by infrastructure team - need Redis cluster setup first.",
-          timestamp: "2025-09-21T09:20:00Z"
-        },
-        {
-          commentId: 5,
-          author: "John Smith",
-          content: "I can help coordinate with infrastructure team if needed.",
-          timestamp: "2025-09-21T11:30:00Z"
-        }
-      ],
-<<<<<<< HEAD
-      projectName: "API Gateway Project",
-      ownerId: 2,
-      sharedWith: [1, 3]
-=======
-      project_name: "API Gateway Project",
-      departments: ["Support Team"],
-      recurrenceFrequency: "One-Off",
-      recurrenceInterval: null
-    },
-    {
-      taskId: 301,
-      title: "Redis Configuration Setup",
-      description: "Configure Redis cluster for rate limiting storage with proper persistence and failover mechanisms.",
-      startDate: "2025-09-21",
-      completedDate: null,
-      dueDate: "2025-09-23",
-      priority: 7,
-      assigned_users: [1],
-      tags: ["redis", "configuration", "clustering", "persistence"],
-      status: "In Progress",
-      comments: [
-        {
-          commentId: 301,
-          author: "John Smith",
-          content: "Redis cluster configured. Testing failover scenarios.",
-          timestamp: "2025-09-22T11:15:00Z"
-        }
-      ],
-      project_name: "API Gateway Project",
-      parentTaskId: 3,
-      departments: ["Support Team"],
-      recurrenceFrequency: "One-Off",
-      recurrenceInterval: null
-    },
-    {
-      taskId: 302,
-      title: "Rate Limiting Algorithms Implementation",
-      description: "Implement token bucket and sliding window rate limiting algorithms with configurable parameters.",
-      startDate: "2025-09-22",
-      completedDate: null,
-      dueDate: "2025-09-24",
-      priority: 7,
-      assigned_users: [2],
-      tags: ["algorithms", "token-bucket", "sliding-window", "rate-limiting"],
-      status: "To Do",
-      comments: [],
-      project_name: "API Gateway Project",
-      parentTaskId: 3,
-      departments: ["Support Team"],
-      recurrenceFrequency: "One-Off",
-      recurrenceInterval: null
->>>>>>> 92f25668
+      project_name: "E-Commerce Platform",
+      departments: ["IT Team"],
+      recurrenceFrequency: "One-Off",
+      recurrenceInterval: null
     },
     {
       taskId: 4,
@@ -307,19 +565,16 @@
       description: "Create comprehensive documentation for code review processes and best practices for the development team.",
       startDate: "2025-09-12",
       completedDate: null,
-<<<<<<< HEAD
       dueDate: "2025-09-28",
-      priority: "Low",
-      assignedUsers: [
-        { userId: 1, name: "John Smith", email: "john.smith@company.com", role: "Staff", department: "Engineering" },
-        { userId: 4, name: "Mike Wilson", email: "mike.wilson@company.com", role: "Manager", department: "QA" }
-      ],
+      priority: 1,
+      assigned_users: [1, 4],
       tags: ["documentation", "process", "guidelines"],
       status: "To Do",
       comments: [],
-      projectName: "Development Process Improvement",
-      ownerId: 4,
-      sharedWith: [1, 2, 3]
+      project_name: "Development Process Improvement",
+      departments: ["Consultant"],
+      recurrenceFrequency: "One-Off",
+      recurrenceInterval: null
     },
     {
       taskId: 5,
@@ -328,84 +583,9 @@
       startDate: "2025-09-05",
       completedDate: "2025-09-14",
       dueDate: "2025-09-15",
-      priority: "High",
-      assignedUsers: [
-        { userId: 1, name: "John Smith", email: "john.smith@company.com", role: "Staff", department: "Engineering" }
-      ],
+      priority: 7,
+      assigned_users: [1],
       tags: ["performance", "optimization", "research"],
-=======
-      dueDate: "2025-09-26",
-      priority: 4,
-      assigned_users: [3],
-      tags: ["dashboard", "admin", "configuration", "monitoring"],
-      status: "To Do",
-      comments: [],
-      project_name: "API Gateway Project",
-      parentTaskId: 3,
-      departments: ["Support Team"],
-      recurrenceFrequency: "One-Off",
-      recurrenceInterval: null
-    },
-    {
-      taskId: 21,
-      title: "Frontend Login Component Development",
-      description: "Create responsive login form components with validation and error handling. Integrate with authentication API endpoints.",
-      startDate: "2025-09-15",
-      completedDate: null,
-      dueDate: "2025-09-28",
-      priority: 4,
-      assigned_users: [3],
-      tags: ["frontend", "components", "login", "ui"],
-      status: "In Progress",
-      comments: [
-        {
-          commentId: 17,
-          author: "Alice Johnson",
-          content: "Form validation logic completed. Working on styling now.",
-          timestamp: "2025-09-17T09:45:00Z"
-        }
-      ],
-      project_name: "E-Commerce Platform",
-      departments: ["IT Team"],
-      recurrenceFrequency: "One-Off",
-      recurrenceInterval: null
-    },
-    {
-      taskId: 201,
-      title: "Login Form UI Design",
-      description: "Design responsive login form layout with proper accessibility and mobile-first approach.",
-      startDate: "2025-09-15",
-      completedDate: "2025-09-18",
-      dueDate: "2025-09-17",
-      priority: 4,
-      assigned_users: [3],
-      tags: ["ui-design", "responsive", "accessibility", "mobile"],
-      status: "Completed",
-      comments: [
-        {
-          commentId: 201,
-          author: "Alice Johnson",
-          content: "Login form design completed and approved by design team.",
-          timestamp: "2025-09-18T16:30:00Z"
-        }
-      ],
-      project_name: "E-Commerce Platform",
-      parentTaskId: 21,
-      departments: ["IT Team"],
-      recurrenceFrequency: "One-Off",
-      recurrenceInterval: null
-    },
-    {
-      taskId: 202,
-      title: "Form Validation Logic",
-      description: "Implement client-side validation with real-time feedback and proper error messaging.",
-      startDate: "2025-09-16",
-      completedDate: "2025-09-19",
-      dueDate: "2025-09-20",
-      priority: 7,
-      assigned_users: [3],
-      tags: ["validation", "client-side", "real-time", "error-handling"],
->>>>>>> 92f25668
       status: "Completed",
       comments: [
         {
@@ -415,39 +595,22 @@
           timestamp: "2025-09-14T17:00:00Z"
         }
       ],
-<<<<<<< HEAD
-      projectName: "Performance Enhancement",
-      ownerId: 1,
-      sharedWith: []
-=======
-      project_name: "E-Commerce Platform",
-      parentTaskId: 21,
-      departments: ["IT Team"],
-      recurrenceFrequency: "One-Off",
-      recurrenceInterval: null
->>>>>>> 92f25668
-    },
-    // New tasks with expanded team across more departments
+      project_name: "Performance Enhancement",
+      departments: ["Consultant"],
+      recurrenceFrequency: "One-Off",
+      recurrenceInterval: null
+    },
+    // New tasks with expanded team across more departmentss
     {
       taskId: 40,
       title: "Mobile App UX Research",
       description: "Conduct comprehensive UX research for mobile application redesign including user interviews and usability testing.",
       startDate: "2025-09-25",
       completedDate: null,
-<<<<<<< HEAD
       dueDate: "2025-10-08",
-      priority: "High",
-      assignedUsers: [
-        { userId: 7, name: "Rachel Green", email: "rachel.green@company.com", role: "Manager", department: "UX/UI Design" },
-        { userId: 8, name: "James Rodriguez", email: "james.rodriguez@company.com", role: "Staff", department: "UX/UI Design" }
-      ],
+      priority: 7,
+      assigned_users: [7, 8],
       tags: ["mobile", "ux", "research", "usability"],
-=======
-      dueDate: "2025-09-26",
-      priority: 7,
-      assigned_users: [3],
-      tags: ["api-integration", "authentication", "endpoints", "error-handling"],
->>>>>>> 92f25668
       status: "In Progress",
       comments: [
         {
@@ -457,17 +620,10 @@
           timestamp: "2025-09-27T14:20:00Z"
         }
       ],
-<<<<<<< HEAD
-      projectName: "Mobile App Redesign",
-      ownerId: 7,
-      sharedWith: [8, 13]
-=======
-      project_name: "E-Commerce Platform",
-      parentTaskId: 21,
-      departments: ["IT Team"],
-      recurrenceFrequency: "One-Off",
-      recurrenceInterval: null
->>>>>>> 92f25668
+      project_name: "Mobile App Redesign",
+      departments: ["Consultant"],
+      recurrenceFrequency: "One-Off",
+      recurrenceInterval: null
     },
     {
       taskId: 41,
@@ -475,449 +631,6 @@
       description: "Develop comprehensive cloud migration strategy for legacy systems including cost analysis and risk assessment.",
       startDate: "2025-09-28",
       completedDate: null,
-<<<<<<< HEAD
-      dueDate: "2025-10-15",
-      priority: "High",
-      assignedUsers: [
-        { userId: 9, name: "Kevin Park", email: "kevin.park@company.com", role: "Manager", department: "Infrastructure" },
-        { userId: 10, name: "Lisa Wang", email: "lisa.wang@company.com", role: "Staff", department: "Infrastructure" },
-        { userId: 11, name: "Robert Johnson", email: "robert.johnson@company.com", role: "Admin", department: "Infrastructure" }
-      ],
-      tags: ["cloud", "migration", "strategy", "infrastructure"],
-      status: "To Do",
-      comments: [],
-      projectName: "Digital Transformation",
-      ownerId: 9,
-      sharedWith: [2, 11]
-=======
-      dueDate: "2025-09-28",
-      priority: 4,
-      assigned_users: [3],
-      tags: ["testing", "unit-tests", "integration", "components"],
-      status: "To Do",
-      comments: [],
-      project_name: "E-Commerce Platform",
-      parentTaskId: 21,
-      departments: ["IT Team"],
-      recurrenceFrequency: "One-Off",
-      recurrenceInterval: null
->>>>>>> 92f25668
-    },
-    {
-      taskId: 42,
-      title: "Marketing Campaign Analytics Dashboard",
-      description: "Build real-time analytics dashboard for marketing campaigns with conversion tracking and ROI metrics.",
-      startDate: "2025-09-30",
-      completedDate: null,
-<<<<<<< HEAD
-      dueDate: "2025-10-20",
-      priority: "Medium",
-      assignedUsers: [
-        { userId: 12, name: "Amanda Foster", email: "amanda.foster@company.com", role: "Manager", department: "Marketing" },
-        { userId: 13, name: "Ryan Mitchell", email: "ryan.mitchell@company.com", role: "Staff", department: "Data Analytics" }
-      ],
-      tags: ["analytics", "dashboard", "marketing", "metrics"],
-      status: "To Do",
-      comments: [],
-      projectName: "Marketing Intelligence",
-      ownerId: 12,
-      sharedWith: [13, 14]
-=======
-      dueDate: "2025-09-30",
-      priority: 4,
-      assigned_users: [4, 6],
-      tags: ["load-testing", "infrastructure", "performance", "validation"],
-      status: "To Do",
-      comments: [],
-      project_name: "Quality Assurance",
-      departments: ["Consultant"],
-      recurrenceFrequency: "One-Off",
-      recurrenceInterval: null
-    },
-    {
-      taskId: 401,
-      title: "Load Testing Tool Selection",
-      description: "Research and select appropriate load testing tools (K6, JMeter, Artillery) based on requirements.",
-      startDate: "2025-09-20",
-      completedDate: "2025-09-21",
-      dueDate: "2025-09-21",
-      priority: 7,
-      assigned_users: [4],
-      tags: ["research", "tools", "k6", "jmeter", "selection"],
-      status: "Completed",
-      comments: [
-        {
-          commentId: 401,
-          author: "Mike Wilson",
-          content: "Selected K6 for its scripting capabilities and cloud integration.",
-          timestamp: "2025-09-21T15:30:00Z"
-        }
-      ],
-      project_name: "Quality Assurance",
-      parentTaskId: 24,
-      departments: ["Consultant"],
-      recurrenceFrequency: "One-Off",
-      recurrenceInterval: null
->>>>>>> 92f25668
-    },
-    {
-      taskId: 43,
-      title: "Customer Support Chatbot Enhancement",
-      description: "Enhance AI chatbot with natural language processing improvements and knowledge base integration.",
-      startDate: "2025-09-26",
-      completedDate: null,
-<<<<<<< HEAD
-      dueDate: "2025-10-10",
-      priority: "Medium",
-      assignedUsers: [
-        { userId: 14, name: "Jessica Chen", email: "jessica.chen@company.com", role: "Staff", department: "Data Analytics" },
-        { userId: 15, name: "Christopher Lee", email: "christopher.lee@company.com", role: "Manager", department: "Customer Support" }
-      ],
-      tags: ["ai", "chatbot", "nlp", "customer-support"],
-=======
-      dueDate: "2025-09-24",
-      priority: 7,
-      assigned_users: [6],
-      tags: ["environment", "configuration", "infrastructure", "isolation"],
->>>>>>> 92f25668
-      status: "In Progress",
-      comments: [
-        {
-          commentId: 27,
-          author: "Jessica Chen",
-          content: "NLP model training completed. Working on knowledge base integration.",
-          timestamp: "2025-09-28T16:45:00Z"
-        }
-      ],
-<<<<<<< HEAD
-      projectName: "Customer Experience Enhancement",
-      ownerId: 14,
-      sharedWith: [15]
-=======
-      project_name: "Quality Assurance",
-      parentTaskId: 24,
-      departments: ["Consultant"],
-      recurrenceFrequency: "One-Off",
-      recurrenceInterval: null
->>>>>>> 92f25668
-    },
-    {
-      taskId: 44,
-      title: "Financial Reporting Automation",
-      description: "Automate monthly financial reporting process with data validation and executive summary generation.",
-      startDate: "2025-09-29",
-      completedDate: null,
-<<<<<<< HEAD
-      dueDate: "2025-10-25",
-      priority: "High",
-      assignedUsers: [
-        { userId: 16, name: "Michael Torres", email: "michael.torres@company.com", role: "Manager", department: "Finance" },
-        { userId: 17, name: "Stephanie Kim", email: "stephanie.kim@company.com", role: "Staff", department: "Finance" }
-      ],
-      tags: ["finance", "automation", "reporting", "validation"],
-      status: "To Do",
-      comments: [],
-      projectName: "Financial Process Optimization",
-      ownerId: 16,
-      sharedWith: [17]
-    },
-    {
-      taskId: 45,
-      title: "Employee Onboarding Portal",
-      description: "Develop comprehensive employee onboarding portal with document management and training modules.",
-      startDate: "2025-09-24",
-      completedDate: null,
-      dueDate: "2025-10-18",
-      priority: "Medium",
-      assignedUsers: [
-        { userId: 18, name: "Nicole Brown", email: "nicole.brown@company.com", role: "Manager", department: "Human Resources" },
-        { userId: 19, name: "Daniel Wilson", email: "daniel.wilson@company.com", role: "Staff", department: "Human Resources" },
-        { userId: 3, name: "Alice Johnson", email: "alice.johnson@company.com", role: "Manager", department: "Engineering" }
-      ],
-      tags: ["hr", "onboarding", "portal", "training"],
-=======
-      dueDate: "2025-09-28",
-      priority: 7,
-      assigned_users: [4],
-      tags: ["scripts", "scenarios", "endpoints", "user-simulation"],
-      status: "To Do",
-      comments: [],
-      project_name: "Quality Assurance",
-      parentTaskId: 24,
-      departments: ["Consultant"],
-      recurrenceFrequency: "One-Off",
-      recurrenceInterval: null
-    },
-    {
-      taskId: 404,
-      title: "Performance Metrics Dashboard",
-      description: "Create real-time dashboard for monitoring load test results and system performance metrics.",
-      startDate: "2025-09-26",
-      completedDate: null,
-      dueDate: "2025-09-30",
-      priority: 4,
-      assigned_users: [6],
-      tags: ["dashboard", "metrics", "real-time", "monitoring"],
-      status: "To Do",
-      comments: [],
-      project_name: "Quality Assurance",
-      parentTaskId: 24,
-      departments: ["Consultant"],
-      recurrenceFrequency: "One-Off",
-      recurrenceInterval: null
-    },
-    {
-      taskId: 39,
-      title: "Integration Testing Automation",
-      description: "Develop automated integration tests for authentication system with external OAuth providers and payment systems.",
-      startDate: "2025-09-22",
-      completedDate: null,
-      dueDate: "2025-10-01",
-      priority: 7,
-      assigned_users: [1, 6],
-      tags: ["integration", "testing", "oauth", "automation"],
-      status: "In Progress",
-      comments: [
-        {
-          commentId: 25,
-          author: "David Chen",
-          content: "OAuth integration tests 80% complete. Payment system tests in progress.",
-          timestamp: "2025-09-23T15:30:00Z"
-        }
-      ],
-      project_name: "Quality Assurance",
-      departments: ["Consultant"],
-      recurrenceFrequency: "One-Off",
-      recurrenceInterval: null
-    },
-    // SUBTASKS FOR TASK 39: Integration Testing Automation
-    {
-      taskId: 501,
-      title: "OAuth Provider Test Setup",
-      description: "Setup test accounts and mock services for OAuth providers (Google, Facebook, GitHub).",
-      startDate: "2025-09-22",
-      completedDate: "2025-09-24",
-      dueDate: "2025-09-24",
-      priority: 7,
-      assigned_users: [6],
-      tags: ["oauth", "test-setup", "mock-services", "providers"],
-      status: "Completed",
-      comments: [
-        {
-          commentId: 501,
-          author: "David Chen",
-          content: "Test OAuth apps created for all providers. Mock services ready.",
-          timestamp: "2025-09-24T17:00:00Z"
-        }
-      ],
-      project_name: "Quality Assurance",
-      parentTaskId: 39,
-      departments: ["Consultant"],
-      recurrenceFrequency: "One-Off",
-      recurrenceInterval: null
-    },
-    {
-      taskId: 502,
-      title: "Payment System Integration Tests",
-      description: "Create integration tests for payment gateway connections with proper error handling scenarios.",
-      startDate: "2025-09-24",
-      completedDate: null,
-      dueDate: "2025-09-30",
-      priority: 7,
-      assigned_users: [1],
-      tags: ["payment", "gateway", "integration", "error-handling"],
->>>>>>> 92f25668
-      status: "In Progress",
-      comments: [
-        {
-          commentId: 28,
-          author: "Nicole Brown",
-          content: "Document management system 70% complete. Starting training module integration.",
-          timestamp: "2025-09-27T10:30:00Z"
-        }
-      ],
-<<<<<<< HEAD
-      projectName: "HR Digitization",
-      ownerId: 18,
-      sharedWith: [19, 3]
-=======
-      project_name: "Quality Assurance",
-      parentTaskId: 39,
-      departments: ["Consultant"],
-      recurrenceFrequency: "One-Off",
-      recurrenceInterval: null
->>>>>>> 92f25668
-    },
-    {
-      taskId: 46,
-      title: "Legal Compliance Audit System",
-      description: "Build automated system for tracking and auditing legal compliance requirements across all departments.",
-      startDate: "2025-09-27",
-      completedDate: null,
-<<<<<<< HEAD
-      dueDate: "2025-11-05",
-      priority: "High",
-      assignedUsers: [
-        { userId: 20, name: "Andrew Martinez", email: "andrew.martinez@company.com", role: "Manager", department: "Legal" },
-        { userId: 2, name: "Sarah Davis", email: "sarah.davis@company.com", role: "Admin", department: "Security" }
-      ],
-      tags: ["legal", "compliance", "audit", "automation"],
-      status: "To Do",
-      comments: [],
-      projectName: "Compliance Management",
-      ownerId: 20,
-      sharedWith: [2, 16]
-=======
-      dueDate: "2025-10-01",
-      priority: 4,
-      assigned_users: [6],
-      tags: ["test-data", "lifecycle", "cleanup", "isolation"],
-      status: "To Do",
-      comments: [],
-      project_name: "Quality Assurance",
-      parentTaskId: 39,
-      departments: ["Consultant"],
-      recurrenceFrequency: "One-Off",
-      recurrenceInterval: null
->>>>>>> 92f25668
-    },
-    {
-<<<<<<< HEAD
-      taskId: 47,
-      title: "Sales Performance Dashboard",
-      description: "Create interactive sales performance dashboard with territory analysis and forecasting capabilities.",
-      startDate: "2025-09-25",
-      completedDate: null,
-      dueDate: "2025-10-12",
-      priority: "High",
-      assignedUsers: [
-        { userId: 21, name: "Patricia Garcia", email: "patricia.garcia@company.com", role: "Manager", department: "Sales" },
-        { userId: 13, name: "Ryan Mitchell", email: "ryan.mitchell@company.com", role: "Staff", department: "Data Analytics" }
-      ],
-      tags: ["sales", "dashboard", "analytics", "forecasting"],
-      status: "In Progress",
-=======
-      taskId: 2,
-      title: "Database Schema Migration",
-      description: "Update database schema to support new user roles and permissions. Create migration scripts and rollback procedures.",
-      startDate: "2025-09-10",
-      completedDate: "2025-09-18",
-      dueDate: "2025-09-20",
-      priority: 4,
-      assigned_users: [1],
-      tags: ["database", "migration", "sql"],
-      status: "Completed",
-      comments: [
-        {
-          commentId: 3,
-          author: "John Smith",
-          content: "Migration completed successfully. All tests passing.",
-          timestamp: "2025-09-18T16:45:00Z"
-        }
-      ],
-      project_name: "E-Commerce Platform",
-      departments: ["IT Team"],
-      recurrenceFrequency: "One-Off",
-      recurrenceInterval: null
-    },
-    {
-      taskId: 4,
-      title: "Code Review Guidelines Documentation",
-      description: "Create comprehensive documentation for code review processes and best practices for the development team.",
-      startDate: "2025-09-12",
-      completedDate: null,
-      dueDate: "2025-09-28",
-      priority: 1,
-      assigned_users: [1, 4],
-      tags: ["documentation", "process", "guidelines"],
-      status: "To Do",
-      comments: [],
-      project_name: "Development Process Improvement",
-      departments: ["Consultant"],
-      recurrenceFrequency: "One-Off",
-      recurrenceInterval: null
-    },
-    {
-      taskId: 5,
-      title: "Performance Optimization Research",
-      description: "Research and document potential performance optimizations for the main application. Focus on database queries and caching strategies.",
-      startDate: "2025-09-05",
-      completedDate: "2025-09-14",
-      dueDate: "2025-09-15",
-      priority: 7,
-      assigned_users: [1],
-      tags: ["performance", "optimization", "research"],
-      status: "Completed",
->>>>>>> 92f25668
-      comments: [
-        {
-          commentId: 29,
-          author: "Patricia Garcia",
-          content: "Territory analysis module completed. Working on forecasting algorithms.",
-          timestamp: "2025-09-28T11:15:00Z"
-        }
-      ],
-<<<<<<< HEAD
-      projectName: "Sales Intelligence Platform",
-      ownerId: 21,
-      sharedWith: [13, 12]
-=======
-      project_name: "Performance Enhancement",
-      departments: ["Consultant"],
-      recurrenceFrequency: "One-Off",
-      recurrenceInterval: null
->>>>>>> 92f25668
-    },
-    // New tasks with expanded team across more departmentss
-    {
-<<<<<<< HEAD
-      taskId: 48,
-      title: "Product Roadmap Visualization Tool",
-      description: "Develop interactive product roadmap visualization tool for stakeholder communication and planning.",
-      startDate: "2025-09-26",
-      completedDate: null,
-      dueDate: "2025-10-15",
-      priority: "Medium",
-      assignedUsers: [
-        { userId: 22, name: "Thomas Anderson", email: "thomas.anderson@company.com", role: "Manager", department: "Product Management" },
-        { userId: 7, name: "Rachel Green", email: "rachel.green@company.com", role: "Manager", department: "UX/UI Design" }
-      ],
-      tags: ["product", "roadmap", "visualization", "planning"],
-      status: "To Do",
-      comments: [],
-      projectName: "Product Strategy Tools",
-      ownerId: 22,
-      sharedWith: [7, 3]
-=======
-      taskId: 40,
-      title: "Mobile App UX Research",
-      description: "Conduct comprehensive UX research for mobile application redesign including user interviews and usability testing.",
-      startDate: "2025-09-25",
-      completedDate: null,
-      dueDate: "2025-10-08",
-      priority: 7,
-      assigned_users: [7, 8],
-      tags: ["mobile", "ux", "research", "usability"],
-      status: "In Progress",
-      comments: [
-        {
-          commentId: 26,
-          author: "Rachel Green",
-          content: "Completed 12 user interviews. Identifying key pain points in navigation.",
-          timestamp: "2025-09-27T14:20:00Z"
-        }
-      ],
-      project_name: "Mobile App Redesign",
-      departments: ["Consultant"],
-      recurrenceFrequency: "One-Off",
-      recurrenceInterval: null
-    },
-    {
-      taskId: 41,
-      title: "Cloud Migration Strategy",
-      description: "Develop comprehensive cloud migration strategy for legacy systems including cost analysis and risk assessment.",
-      startDate: "2025-09-28",
-      completedDate: null,
       dueDate: "2025-10-15",
       priority: 10,
       assigned_users: [9, 10, 8],
@@ -928,108 +641,8 @@
       departments: ["Consultant"],
       recurrenceFrequency: "One-Off",
       recurrenceInterval: null
->>>>>>> 92f25668
-    },
-    // Add some security-focused tasks that Sarah might own as Security Admin
-    {
-<<<<<<< HEAD
-      taskId: 49,
-      title: "Security Vulnerability Assessment",
-      description: "Conduct comprehensive security vulnerability assessment across all systems and applications with remediation plan.",
-      startDate: "2025-09-29",
-      completedDate: null,
-      dueDate: "2025-10-20",
-      priority: "High",
-      assignedUsers: [
-        { userId: 2, name: "Sarah Davis", email: "sarah.davis@company.com", role: "Admin", department: "Security" },
-        { userId: 11, name: "Robert Johnson", email: "robert.johnson@company.com", role: "Admin", department: "Infrastructure" }
-      ],
-      tags: ["security", "vulnerability", "assessment", "remediation"],
-      status: "In Progress",
-      comments: [
-        {
-          commentId: 30,
-          author: "Sarah Davis",
-          content: "Initial scan completed. Found 23 medium-priority vulnerabilities to address.",
-          timestamp: "2025-09-29T09:30:00Z"
-        }
-      ],
-      projectName: "Security Enhancement",
-      ownerId: 2,
-      sharedWith: [11, 1]
-    },
-    {
-      taskId: 50,
-      title: "Identity Access Management Upgrade",
-      description: "Upgrade identity and access management system with multi-factor authentication and single sign-on capabilities.",
-      startDate: "2025-09-30",
-      completedDate: null,
-      dueDate: "2025-11-15",
-      priority: "High",
-      assignedUsers: [
-        { userId: 2, name: "Sarah Davis", email: "sarah.davis@company.com", role: "Admin", department: "Security" },
-        { userId: 1, name: "John Smith", email: "john.smith@company.com", role: "Staff", department: "Engineering" }
-      ],
-      tags: ["identity", "access", "authentication", "sso"],
-      status: "To Do",
-      comments: [],
-      projectName: "Identity Management",
-      ownerId: 2,
-      sharedWith: [1, 20]
-    }
-  ]
-};
-
-// Expanded user base with multiple departments
-export const allUsers: User[] = [
-  // Engineering Department
-  { userId: 1, name: "John Smith", email: "john.smith@company.com", role: "Staff", department: "Engineering" },
-  { userId: 3, name: "Alice Johnson", email: "alice.johnson@company.com", role: "Manager", department: "Engineering" },
-  { userId: 5, name: "Emma Thompson", email: "emma.thompson@company.com", role: "Staff", department: "Engineering" },
-
-  // Security Department
-  { userId: 2, name: "Sarah Davis", email: "sarah.davis@company.com", role: "Admin", department: "Security" },
-
-  // QA Department
-  { userId: 4, name: "Mike Wilson", email: "mike.wilson@company.com", role: "Manager", department: "QA" },
-  { userId: 6, name: "David Chen", email: "david.chen@company.com", role: "Staff", department: "QA" },
-
-  // UX/UI Design Department
-  { userId: 7, name: "Rachel Green", email: "rachel.green@company.com", role: "Manager", department: "UX/UI Design" },
-  { userId: 8, name: "James Rodriguez", email: "james.rodriguez@company.com", role: "Staff", department: "UX/UI Design" },
-
-  // Infrastructure Department
-  { userId: 9, name: "Kevin Park", email: "kevin.park@company.com", role: "Manager", department: "Infrastructure" },
-  { userId: 10, name: "Lisa Wang", email: "lisa.wang@company.com", role: "Staff", department: "Infrastructure" },
-  { userId: 11, name: "Robert Johnson", email: "robert.johnson@company.com", role: "Admin", department: "Infrastructure" },
-
-  // Marketing Department
-  { userId: 12, name: "Amanda Foster", email: "amanda.foster@company.com", role: "Manager", department: "Marketing" },
-
-  // Data Analytics Department
-  { userId: 13, name: "Ryan Mitchell", email: "ryan.mitchell@company.com", role: "Staff", department: "Data Analytics" },
-  { userId: 14, name: "Jessica Chen", email: "jessica.chen@company.com", role: "Staff", department: "Data Analytics" },
-
-  // Customer Support Department
-  { userId: 15, name: "Christopher Lee", email: "christopher.lee@company.com", role: "Manager", department: "Customer Support" },
-
-  // Finance Department
-  { userId: 16, name: "Michael Torres", email: "michael.torres@company.com", role: "Manager", department: "Finance" },
-  { userId: 17, name: "Stephanie Kim", email: "stephanie.kim@company.com", role: "Staff", department: "Finance" },
-
-  // Human Resources Department
-  { userId: 18, name: "Nicole Brown", email: "nicole.brown@company.com", role: "Manager", department: "Human Resources" },
-  { userId: 19, name: "Daniel Wilson", email: "daniel.wilson@company.com", role: "Staff", department: "Human Resources" },
-
-  // Legal Department
-  { userId: 20, name: "Andrew Martinez", email: "andrew.martinez@company.com", role: "Manager", department: "Legal" },
-
-  // Sales Department
-  { userId: 21, name: "Patricia Garcia", email: "patricia.garcia@company.com", role: "Manager", department: "Sales" },
-
-  // Product Management Department
-  { userId: 22, name: "Thomas Anderson", email: "thomas.anderson@company.com", role: "Manager", department: "Product Management" }
-=======
+    },
+    {
       taskId: 42,
       title: "Marketing Campaign Analytics Dashboard",
       description: "Build real-time analytics dashboard for marketing campaigns with conversion tracking and ROI metrics.",
@@ -1226,5 +839,4 @@
   { userId: 8, name: "James Rodriguez", email: "james.rodriguez@company.com", role: "Staff", department: "IT Division" },
   { userId: 9, name: "Kevin Park", email: "kevin.park@company.com", role: "Manager", department: "L&D Team" },
   { userId: 10, name: "Lisa Wang", email: "lisa.wang@company.com", role: "Staff", department: "L&D Team" },
->>>>>>> 92f25668
 ];