import Priority from '@/types/TPriority';
import Status from '@/types/TStatus';
import { Departments } from '@/types/TOrganisation';

export interface User {
  userId: number;
  name: string;
  email: string;
  role: 'Staff' | 'Manager' | 'Admin';
  department: string;
}

export interface Comment {
  commentId: number;
  author: string;
  content: string;
  timestamp: string;
}

export interface Task {
  taskId: number;
  title: string;
  description: string;
  projectName: string;
  department: Departments;
  priority: Priority;
  status: Status;
  startDate: string;
  dueDate: string;
  completedDate: string | null;
  assignedUsers: User[];
  tags: string[];
  comments: Comment[];
  parentTaskId?: number;
}

export interface CurrentUser {
  userId: number;
  name: string;
  systemRole: string;
<<<<<<< HEAD
  department: Departments;
=======
  email: string;
  role: 'Staff' | 'Manager' | 'Admin';
  department: string;
>>>>>>> 2fde6b7c
}

export interface MockData {
  currentUser: CurrentUser;
  tasks: Task[];
}

export const taskMockData: MockData = {
  currentUser: {
<<<<<<< HEAD
    userId: 1,
    name: "John Smith",
    systemRole: "Staff",
    department: "Sales Manager",
  },
  tasks: [
    // Original parent tasks (existing ones unchanged)
=======
    userId: 2,
    name: "Sarah Davis",
    systemRole: "Admin",
    email: "sarah.davis@company.com",
    role: "Admin",
    department: "Security"
  },
  tasks: [
    // Keep all existing tasks with updated user assignments
>>>>>>> 2fde6b7c
    {
      taskId: 1,
      title: "Implement User Authentication System",
      description: "Design and develop a secure user authentication system with OAuth2 integration and password reset functionality. Include comprehensive unit tests and documentation.",
      startDate: "2025-09-15",
      completedDate: null,
      dueDate: "2025-10-01",
      priority: 7,
      assignedUsers: [
        { userId: 1, name: "John Smith", email: "john.smith@company.com", role: "Staff", department: "Engineering" },
        { userId: 3, name: "Alice Johnson", email: "alice.johnson@company.com", role: "Manager", department: "Engineering" }
      ],
      tags: ["authentication", "security", "backend"],
      status: "In Progress",
      comments: [
        {
          commentId: 1,
          author: "John Smith",
          content: "Started working on OAuth2 integration. Found good library to use.",
          timestamp: "2025-09-16T10:30:00Z"
        },
        {
          commentId: 2,
          author: "Alice Johnson",
          content: "I can help with the unit tests once the core functionality is ready.",
          timestamp: "2025-09-17T14:15:00Z"
        }
      ],
      projectName: "E-Commerce Platform",
      department: "IT Team",
    },
<<<<<<< HEAD
    // SUBTASKS FOR TASK 1: User Authentication System
    {
      taskId: 101,
      title: "OAuth2 Provider Integration",
      description: "Integrate OAuth2 providers (Google, Facebook, GitHub) with proper error handling and token refresh mechanisms.",
      startDate: "2025-09-16",
      completedDate: null,
      dueDate: "2025-09-25",
      priority: 7,
      assignedUsers: [
        { userId: 1, name: "John Smith" }
      ],
      tags: ["oauth2", "integration", "google", "facebook"],
      status: "In Progress",
      comments: [
        {
          commentId: 101,
          author: "John Smith",
          content: "Google OAuth integration completed. Working on Facebook integration now.",
          timestamp: "2025-09-18T14:20:00Z"
        }
      ],
      projectName: "E-Commerce Platform",
      parentTaskId: 1,
      department: "Sales Manager",
    },
    {
      taskId: 102,
      title: "Password Reset Functionality",
      description: "Implement secure password reset with email verification, token expiration, and rate limiting.",
      startDate: "2025-09-17",
      completedDate: null,
      dueDate: "2025-09-28",
      priority: 4,
      assignedUsers: [
        { userId: 3, name: "Alice Johnson" }
      ],
      tags: ["password-reset", "email", "security", "tokens"],
      status: "To Do",
      comments: [],
      projectName: "E-Commerce Platform",
      parentTaskId: 1,
      // Added missing org attributes (likely IT based on project)
      department: "IT Team",
    },
    {
      taskId: 103,
      title: "Authentication Unit Tests",
      description: "Create comprehensive unit tests for all authentication components including edge cases and error scenarios.",
      startDate: "2025-09-20",
      completedDate: null,
      dueDate: "2025-09-30",
      priority: 7,
      assignedUsers: [
        { userId: 3, name: "Alice Johnson" }
      ],
      tags: ["unit-tests", "testing", "authentication", "coverage"],
      status: "To Do",
      comments: [],
      projectName: "E-Commerce Platform",
      parentTaskId: 1,
      department: "IT Team",
    },
    {
      taskId: 104,
      title: "Authentication API Documentation",
      description: "Write detailed API documentation for authentication endpoints including examples and error codes.",
      startDate: "2025-09-25",
      completedDate: null,
      dueDate: "2025-10-01",
      priority: 4,
      assignedUsers: [
        { userId: 1, name: "John Smith" }
      ],
      tags: ["documentation", "api", "authentication", "examples"],
      status: "To Do",
      comments: [],
      projectName: "E-Commerce Platform",
      parentTaskId: 1,
      department: "IT Team",
    },
    {
      taskId: 3,
      title: "API Rate Limiting Implementation",
      description: "Implement rate limiting for public APIs to prevent abuse. Include configuration options for different endpoint limits.",
      startDate: "2025-09-20",
      completedDate: null,
      dueDate: "2025-09-25",
      priority: 4,
      assignedUsers: [
        { userId: 2, name: "Sarah Davis" }
      ],
      tags: ["api", "security", "performance"],
      status: "Blocked",
      comments: [
        {
          commentId: 4,
          author: "Sarah Davis",
          content: "Blocked by infrastructure team - need Redis cluster setup first.",
          timestamp: "2025-09-21T09:20:00Z"
        },
        {
          commentId: 5,
          author: "John Smith",
          content: "I can help coordinate with infrastructure team if needed.",
          timestamp: "2025-09-21T11:30:00Z"
        }
      ],
      projectName: "API Gateway Project",
      // Added organization fields with assumption (engineering/support)
      department: "Support Team",
    },
    // SUBTASKS FOR TASK 3: API Rate Limiting
    {
      taskId: 301,
      title: "Redis Configuration Setup",
      description: "Configure Redis cluster for rate limiting storage with proper persistence and failover mechanisms.",
      startDate: "2025-09-21",
      completedDate: null,
      dueDate: "2025-09-23",
      priority: 7,
      assignedUsers: [
        { userId: 1, name: "John Smith" }
      ],
      tags: ["redis", "configuration", "clustering", "persistence"],
      status: "In Progress",
      comments: [
        {
          commentId: 301,
          author: "John Smith",
          content: "Redis cluster configured. Testing failover scenarios.",
          timestamp: "2025-09-22T11:15:00Z"
        }
      ],
      projectName: "API Gateway Project",
      parentTaskId: 3,
      department: "Support Team",
    },
    {
      taskId: 302,
      title: "Rate Limiting Algorithms Implementation",
      description: "Implement token bucket and sliding window rate limiting algorithms with configurable parameters.",
      startDate: "2025-09-22",
      completedDate: null,
      dueDate: "2025-09-24",
      priority: 7,
      assignedUsers: [
        { userId: 2, name: "Sarah Davis" }
      ],
      tags: ["algorithms", "token-bucket", "sliding-window", "rate-limiting"],
      status: "To Do",
      comments: [],
      projectName: "API Gateway Project",
      parentTaskId: 3,
      department: "Support Team",
    },
    {
      taskId: 303,
      title: "Rate Limiting Configuration Dashboard",
      description: "Create admin dashboard for configuring rate limits per endpoint with real-time monitoring.",
      startDate: "2025-09-24",
      completedDate: null,
      dueDate: "2025-09-26",
      priority: 4,
      assignedUsers: [
        { userId: 3, name: "Alice Johnson" }
      ],
      tags: ["dashboard", "admin", "configuration", "monitoring"],
      status: "To Do",
      comments: [],
      projectName: "API Gateway Project",
      parentTaskId: 3,
      department: "Support Team",
    },
    {
      taskId: 21,
      title: "Frontend Login Component Development",
      description: "Create responsive login form components with validation and error handling. Integrate with authentication API endpoints.",
      startDate: "2025-09-15",
      completedDate: null,
      dueDate: "2025-09-28",
      priority: 4,
      assignedUsers: [
        { userId: 3, name: "Alice Johnson" }
      ],
      tags: ["frontend", "components", "login", "ui"],
      status: "In Progress",
      comments: [
        {
          commentId: 17,
          author: "Alice Johnson",
          content: "Form validation logic completed. Working on styling now.",
          timestamp: "2025-09-17T09:45:00Z"
        }
      ],
      projectName: "E-Commerce Platform",
      department: "IT Team",
    },
    // SUBTASKS FOR TASK 21: Frontend Login Component
    {
      taskId: 201,
      title: "Login Form UI Design",
      description: "Design responsive login form layout with proper accessibility and mobile-first approach.",
      startDate: "2025-09-15",
      completedDate: "2025-09-18",
      dueDate: "2025-09-17",
      priority: 4,
      assignedUsers: [
        { userId: 3, name: "Alice Johnson" }
      ],
      tags: ["ui-design", "responsive", "accessibility", "mobile"],
      status: "Completed",
      comments: [
        {
          commentId: 201,
          author: "Alice Johnson",
          content: "Login form design completed and approved by design team.",
          timestamp: "2025-09-18T16:30:00Z"
        }
      ],
      projectName: "E-Commerce Platform",
      parentTaskId: 21,
      department: "IT Team",
    },
    {
      taskId: 202,
      title: "Form Validation Logic",
      description: "Implement client-side validation with real-time feedback and proper error messaging.",
      startDate: "2025-09-16",
      completedDate: "2025-09-19",
      dueDate: "2025-09-20",
      priority: 7,
      assignedUsers: [
        { userId: 3, name: "Alice Johnson" }
      ],
      tags: ["validation", "client-side", "real-time", "error-handling"],
      status: "Completed",
      comments: [
        {
          commentId: 202,
          author: "Alice Johnson",
          content: "Validation logic implemented with proper error states.",
          timestamp: "2025-09-19T14:45:00Z"
        }
      ],
      projectName: "E-Commerce Platform",
      parentTaskId: 21,
      department: "IT Team",
    },
    {
      taskId: 203,
      title: "API Integration for Login",
      description: "Integrate login form with authentication API endpoints and handle various response scenarios.",
      startDate: "2025-09-20",
      completedDate: null,
      dueDate: "2025-09-26",
      priority: 7,
      assignedUsers: [
        { userId: 3, name: "Alice Johnson" }
      ],
      tags: ["api-integration", "authentication", "endpoints", "error-handling"],
      status: "In Progress",
      comments: [
        {
          commentId: 203,
          author: "Alice Johnson",
          content: "Basic API integration complete. Working on error scenarios.",
          timestamp: "2025-09-22T10:20:00Z"
        }
      ],
      projectName: "E-Commerce Platform",
      parentTaskId: 21,
      department: "IT Team",
    },
    {
      taskId: 204,
      title: "Login Component Testing",
      description: "Create unit and integration tests for login component covering all user interactions.",
      startDate: "2025-09-24",
      completedDate: null,
      dueDate: "2025-09-28",
      priority: 4,
      assignedUsers: [
        { userId: 3, name: "Alice Johnson" }
      ],
      tags: ["testing", "unit-tests", "integration", "components"],
      status: "To Do",
      comments: [],
      projectName: "E-Commerce Platform",
      parentTaskId: 21,
      department: "IT Team",
    },
    {
      taskId: 24,
      title: "Load Testing Infrastructure",
      description: "Set up load testing infrastructure to validate API rate limiting under high concurrent load scenarios.",
      startDate: "2025-09-20",
      completedDate: null,
      dueDate: "2025-09-30",
      priority: 4,
      assignedUsers: [
        { userId: 4, name: "Mike Wilson" },
        { userId: 6, name: "David Chen" }
      ],
      tags: ["load-testing", "infrastructure", "performance", "validation"],
      status: "To Do",
      comments: [],
      projectName: "Quality Assurance",
      department: "Consultant",
    },
    // SUBTASKS FOR TASK 24: Load Testing Infrastructure
    {
      taskId: 401,
      title: "Load Testing Tool Selection",
      description: "Research and select appropriate load testing tools (K6, JMeter, Artillery) based on requirements.",
      startDate: "2025-09-20",
      completedDate: "2025-09-21",
      dueDate: "2025-09-21",
      priority: 7,
=======
    {
      taskId: 2,
      title: "Database Schema Migration",
      description: "Update database schema to support new user roles and permissions. Create migration scripts and rollback procedures.",
      startDate: "2025-09-10",
      completedDate: "2025-09-18",
      dueDate: "2025-09-20",
      priority: "Medium",
      assignedUsers: [
        { userId: 1, name: "John Smith", email: "john.smith@company.com", role: "Staff", department: "Engineering" }
      ],
      tags: ["database", "migration", "sql"],
      status: "Completed",
      comments: [
        {
          commentId: 3,
          author: "John Smith",
          content: "Migration completed successfully. All tests passing.",
          timestamp: "2025-09-18T16:45:00Z"
        }
      ],
      projectName: "E-Commerce Platform",
      ownerId: 1,
      sharedWith: []
    },
    {
      taskId: 3,
      title: "API Rate Limiting Implementation",
      description: "Implement rate limiting for public APIs to prevent abuse. Include configuration options for different endpoint limits.",
      startDate: "2025-09-20",
      completedDate: null,
      dueDate: "2025-09-25",
      priority: "Medium",
      assignedUsers: [
        { userId: 2, name: "Sarah Davis", email: "sarah.davis@company.com", role: "Admin", department: "Security" }
      ],
      tags: ["api", "security", "performance"],
      status: "Blocked",
      comments: [
        {
          commentId: 4,
          author: "Sarah Davis",
          content: "Blocked by infrastructure team - need Redis cluster setup first.",
          timestamp: "2025-09-21T09:20:00Z"
        },
        {
          commentId: 5,
          author: "John Smith",
          content: "I can help coordinate with infrastructure team if needed.",
          timestamp: "2025-09-21T11:30:00Z"
        }
      ],
      projectName: "API Gateway Project",
      ownerId: 2,
      sharedWith: [1, 3]
    },
    {
      taskId: 4,
      title: "Code Review Guidelines Documentation",
      description: "Create comprehensive documentation for code review processes and best practices for the development team.",
      startDate: "2025-09-12",
      completedDate: null,
      dueDate: "2025-09-28",
      priority: "Low",
      assignedUsers: [
        { userId: 1, name: "John Smith", email: "john.smith@company.com", role: "Staff", department: "Engineering" },
        { userId: 4, name: "Mike Wilson", email: "mike.wilson@company.com", role: "Manager", department: "QA" }
      ],
      tags: ["documentation", "process", "guidelines"],
      status: "To Do",
      comments: [],
      projectName: "Development Process Improvement",
      ownerId: 4,
      sharedWith: [1, 2, 3]
    },
    {
      taskId: 5,
      title: "Performance Optimization Research",
      description: "Research and document potential performance optimizations for the main application. Focus on database queries and caching strategies.",
      startDate: "2025-09-05",
      completedDate: "2025-09-14",
      dueDate: "2025-09-15",
      priority: "High",
      assignedUsers: [
        { userId: 1, name: "John Smith", email: "john.smith@company.com", role: "Staff", department: "Engineering" }
      ],
      tags: ["performance", "optimization", "research"],
      status: "Completed",
      comments: [
        {
          commentId: 6,
          author: "John Smith",
          content: "Research completed. Identified 3 major optimization opportunities.",
          timestamp: "2025-09-14T17:00:00Z"
        }
      ],
      projectName: "Performance Enhancement",
      ownerId: 1,
      sharedWith: []
    },
    // New tasks with expanded team across more departments
    {
      taskId: 40,
      title: "Mobile App UX Research",
      description: "Conduct comprehensive UX research for mobile application redesign including user interviews and usability testing.",
      startDate: "2025-09-25",
      completedDate: null,
      dueDate: "2025-10-08",
      priority: "High",
      assignedUsers: [
        { userId: 7, name: "Rachel Green", email: "rachel.green@company.com", role: "Manager", department: "UX/UI Design" },
        { userId: 8, name: "James Rodriguez", email: "james.rodriguez@company.com", role: "Staff", department: "UX/UI Design" }
      ],
      tags: ["mobile", "ux", "research", "usability"],
      status: "In Progress",
      comments: [
        {
          commentId: 26,
          author: "Rachel Green",
          content: "Completed 12 user interviews. Identifying key pain points in navigation.",
          timestamp: "2025-09-27T14:20:00Z"
        }
      ],
      projectName: "Mobile App Redesign",
      ownerId: 7,
      sharedWith: [8, 13]
    },
    {
      taskId: 41,
      title: "Cloud Migration Strategy",
      description: "Develop comprehensive cloud migration strategy for legacy systems including cost analysis and risk assessment.",
      startDate: "2025-09-28",
      completedDate: null,
      dueDate: "2025-10-15",
      priority: "High",
      assignedUsers: [
        { userId: 9, name: "Kevin Park", email: "kevin.park@company.com", role: "Manager", department: "Infrastructure" },
        { userId: 10, name: "Lisa Wang", email: "lisa.wang@company.com", role: "Staff", department: "Infrastructure" },
        { userId: 11, name: "Robert Johnson", email: "robert.johnson@company.com", role: "Admin", department: "Infrastructure" }
      ],
      tags: ["cloud", "migration", "strategy", "infrastructure"],
      status: "To Do",
      comments: [],
      projectName: "Digital Transformation",
      ownerId: 9,
      sharedWith: [2, 11]
    },
    {
      taskId: 42,
      title: "Marketing Campaign Analytics Dashboard",
      description: "Build real-time analytics dashboard for marketing campaigns with conversion tracking and ROI metrics.",
      startDate: "2025-09-30",
      completedDate: null,
      dueDate: "2025-10-20",
      priority: "Medium",
      assignedUsers: [
        { userId: 12, name: "Amanda Foster", email: "amanda.foster@company.com", role: "Manager", department: "Marketing" },
        { userId: 13, name: "Ryan Mitchell", email: "ryan.mitchell@company.com", role: "Staff", department: "Data Analytics" }
      ],
      tags: ["analytics", "dashboard", "marketing", "metrics"],
      status: "To Do",
      comments: [],
      projectName: "Marketing Intelligence",
      ownerId: 12,
      sharedWith: [13, 14]
    },
    {
      taskId: 43,
      title: "Customer Support Chatbot Enhancement",
      description: "Enhance AI chatbot with natural language processing improvements and knowledge base integration.",
      startDate: "2025-09-26",
      completedDate: null,
      dueDate: "2025-10-10",
      priority: "Medium",
      assignedUsers: [
        { userId: 14, name: "Jessica Chen", email: "jessica.chen@company.com", role: "Staff", department: "Data Analytics" },
        { userId: 15, name: "Christopher Lee", email: "christopher.lee@company.com", role: "Manager", department: "Customer Support" }
      ],
      tags: ["ai", "chatbot", "nlp", "customer-support"],
      status: "In Progress",
      comments: [
        {
          commentId: 27,
          author: "Jessica Chen",
          content: "NLP model training completed. Working on knowledge base integration.",
          timestamp: "2025-09-28T16:45:00Z"
        }
      ],
      projectName: "Customer Experience Enhancement",
      ownerId: 14,
      sharedWith: [15]
    },
    {
      taskId: 44,
      title: "Financial Reporting Automation",
      description: "Automate monthly financial reporting process with data validation and executive summary generation.",
      startDate: "2025-09-29",
      completedDate: null,
      dueDate: "2025-10-25",
      priority: "High",
      assignedUsers: [
        { userId: 16, name: "Michael Torres", email: "michael.torres@company.com", role: "Manager", department: "Finance" },
        { userId: 17, name: "Stephanie Kim", email: "stephanie.kim@company.com", role: "Staff", department: "Finance" }
      ],
      tags: ["finance", "automation", "reporting", "validation"],
      status: "To Do",
      comments: [],
      projectName: "Financial Process Optimization",
      ownerId: 16,
      sharedWith: [17]
    },
    {
      taskId: 45,
      title: "Employee Onboarding Portal",
      description: "Develop comprehensive employee onboarding portal with document management and training modules.",
      startDate: "2025-09-24",
      completedDate: null,
      dueDate: "2025-10-18",
      priority: "Medium",
>>>>>>> 2fde6b7c
      assignedUsers: [
        { userId: 18, name: "Nicole Brown", email: "nicole.brown@company.com", role: "Manager", department: "Human Resources" },
        { userId: 19, name: "Daniel Wilson", email: "daniel.wilson@company.com", role: "Staff", department: "Human Resources" },
        { userId: 3, name: "Alice Johnson", email: "alice.johnson@company.com", role: "Manager", department: "Engineering" }
      ],
<<<<<<< HEAD
      tags: ["research", "tools", "k6", "jmeter", "selection"],
      status: "Completed",
      comments: [
        {
          commentId: 401,
          author: "Mike Wilson",
          content: "Selected K6 for its scripting capabilities and cloud integration.",
          timestamp: "2025-09-21T15:30:00Z"
        }
      ],
      projectName: "Quality Assurance",
      parentTaskId: 24,
      department: "Consultant",
    },
    {
      taskId: 402,
      title: "Test Environment Setup",
      description: "Configure isolated test environment that mirrors production for accurate load testing.",
      startDate: "2025-09-21",
      completedDate: null,
      dueDate: "2025-09-24",
      priority: 7,
      assignedUsers: [
        { userId: 6, name: "David Chen" }
      ],
      tags: ["environment", "configuration", "infrastructure", "isolation"],
      status: "In Progress",
      comments: [
        {
          commentId: 402,
          author: "David Chen",
          content: "Test environment 70% configured. Setting up monitoring now.",
          timestamp: "2025-09-23T13:15:00Z"
        }
      ],
      projectName: "Quality Assurance",
      parentTaskId: 24,
      department: "Consultant",
    },
    {
      taskId: 403,
      title: "Load Test Scripts Development",
      description: "Develop comprehensive load test scripts covering various user scenarios and API endpoints.",
      startDate: "2025-09-24",
      completedDate: null,
      dueDate: "2025-09-28",
      priority: 7,
      assignedUsers: [
        { userId: 4, name: "Mike Wilson" }
      ],
      tags: ["scripts", "scenarios", "endpoints", "user-simulation"],
      status: "To Do",
      comments: [],
      projectName: "Quality Assurance",
      parentTaskId: 24,
      department: "Consultant",
    },
    {
      taskId: 404,
      title: "Performance Metrics Dashboard",
      description: "Create real-time dashboard for monitoring load test results and system performance metrics.",
      startDate: "2025-09-26",
      completedDate: null,
      dueDate: "2025-09-30",
      priority: 4,
      assignedUsers: [
        { userId: 6, name: "David Chen" }
      ],
      tags: ["dashboard", "metrics", "real-time", "monitoring"],
      status: "To Do",
      comments: [],
      projectName: "Quality Assurance",
      parentTaskId: 24,
      department: "Consultant",
    },
    {
      taskId: 39,
      title: "Integration Testing Automation",
      description: "Develop automated integration tests for authentication system with external OAuth providers and payment systems.",
      startDate: "2025-09-22",
      completedDate: null,
      dueDate: "2025-10-01",
      priority: 7,
=======
      tags: ["hr", "onboarding", "portal", "training"],
      status: "In Progress",
      comments: [
        {
          commentId: 28,
          author: "Nicole Brown",
          content: "Document management system 70% complete. Starting training module integration.",
          timestamp: "2025-09-27T10:30:00Z"
        }
      ],
      projectName: "HR Digitization",
      ownerId: 18,
      sharedWith: [19, 3]
    },
    {
      taskId: 46,
      title: "Legal Compliance Audit System",
      description: "Build automated system for tracking and auditing legal compliance requirements across all departments.",
      startDate: "2025-09-27",
      completedDate: null,
      dueDate: "2025-11-05",
      priority: "High",
      assignedUsers: [
        { userId: 20, name: "Andrew Martinez", email: "andrew.martinez@company.com", role: "Manager", department: "Legal" },
        { userId: 2, name: "Sarah Davis", email: "sarah.davis@company.com", role: "Admin", department: "Security" }
      ],
      tags: ["legal", "compliance", "audit", "automation"],
      status: "To Do",
      comments: [],
      projectName: "Compliance Management",
      ownerId: 20,
      sharedWith: [2, 16]
    },
    {
      taskId: 47,
      title: "Sales Performance Dashboard",
      description: "Create interactive sales performance dashboard with territory analysis and forecasting capabilities.",
      startDate: "2025-09-25",
      completedDate: null,
      dueDate: "2025-10-12",
      priority: "High",
>>>>>>> 2fde6b7c
      assignedUsers: [
        { userId: 21, name: "Patricia Garcia", email: "patricia.garcia@company.com", role: "Manager", department: "Sales" },
        { userId: 13, name: "Ryan Mitchell", email: "ryan.mitchell@company.com", role: "Staff", department: "Data Analytics" }
      ],
      tags: ["sales", "dashboard", "analytics", "forecasting"],
      status: "In Progress",
      comments: [
        {
          commentId: 29,
          author: "Patricia Garcia",
          content: "Territory analysis module completed. Working on forecasting algorithms.",
          timestamp: "2025-09-28T11:15:00Z"
        }
      ],
<<<<<<< HEAD
      projectName: "Quality Assurance",
      department: "Consultant",
    },
    // SUBTASKS FOR TASK 39: Integration Testing Automation
    {
      taskId: 501,
      title: "OAuth Provider Test Setup",
      description: "Setup test accounts and mock services for OAuth providers (Google, Facebook, GitHub).",
      startDate: "2025-09-22",
      completedDate: "2025-09-24",
      dueDate: "2025-09-24",
      priority: 7,
      assignedUsers: [
        { userId: 6, name: "David Chen" }
      ],
      tags: ["oauth", "test-setup", "mock-services", "providers"],
      status: "Completed",
      comments: [
        {
          commentId: 501,
          author: "David Chen",
          content: "Test OAuth apps created for all providers. Mock services ready.",
          timestamp: "2025-09-24T17:00:00Z"
        }
      ],
      projectName: "Quality Assurance",
      parentTaskId: 39,
      department: "Consultant",
    },
    {
      taskId: 502,
      title: "Payment System Integration Tests",
      description: "Create integration tests for payment gateway connections with proper error handling scenarios.",
      startDate: "2025-09-24",
      completedDate: null,
      dueDate: "2025-09-30",
      priority: 7,
      assignedUsers: [
        { userId: 1, name: "John Smith" }
      ],
      tags: ["payment", "gateway", "integration", "error-handling"],
      status: "In Progress",
      comments: [
        {
          commentId: 502,
          author: "John Smith",
          content: "Stripe integration tests completed. Working on PayPal tests.",
          timestamp: "2025-09-25T11:30:00Z"
        }
      ],
      projectName: "Quality Assurance",
      parentTaskId: 39,
      department: "Consultant",
    },
    {
      taskId: 503,
      title: "Test Data Management System",
      description: "Implement system for managing test data lifecycle including creation, cleanup, and isolation.",
      startDate: "2025-09-25",
      completedDate: null,
      dueDate: "2025-10-01",
      priority: 4,
      assignedUsers: [
        { userId: 6, name: "David Chen" }
      ],
      tags: ["test-data", "lifecycle", "cleanup", "isolation"],
      status: "To Do",
      comments: [],
      projectName: "Quality Assurance",
      parentTaskId: 39,
      department: "Consultant",
    },
    // Other original tasks without subtasks with default org fields added
    {
      taskId: 2,
      title: "Database Schema Migration",
      description: "Update database schema to support new user roles and permissions. Create migration scripts and rollback procedures.",
      startDate: "2025-09-10",
      completedDate: "2025-09-18",
      dueDate: "2025-09-20",
      priority: 4,
=======
      projectName: "Sales Intelligence Platform",
      ownerId: 21,
      sharedWith: [13, 12]
    },
    {
      taskId: 48,
      title: "Product Roadmap Visualization Tool",
      description: "Develop interactive product roadmap visualization tool for stakeholder communication and planning.",
      startDate: "2025-09-26",
      completedDate: null,
      dueDate: "2025-10-15",
      priority: "Medium",
>>>>>>> 2fde6b7c
      assignedUsers: [
        { userId: 22, name: "Thomas Anderson", email: "thomas.anderson@company.com", role: "Manager", department: "Product Management" },
        { userId: 7, name: "Rachel Green", email: "rachel.green@company.com", role: "Manager", department: "UX/UI Design" }
      ],
<<<<<<< HEAD
      tags: ["database", "migration", "sql"],
      status: "Completed",
      comments: [
        {
          commentId: 3,
          author: "John Smith",
          content: "Migration completed successfully. All tests passing.",
          timestamp: "2025-09-18T16:45:00Z"
        }
      ],
      projectName: "E-Commerce Platform",
      department: "IT Team",
=======
      tags: ["product", "roadmap", "visualization", "planning"],
      status: "To Do",
      comments: [],
      projectName: "Product Strategy Tools",
      ownerId: 22,
      sharedWith: [7, 3]
    },
    // Add some security-focused tasks that Sarah might own as Security Admin
    {
      taskId: 49,
      title: "Security Vulnerability Assessment",
      description: "Conduct comprehensive security vulnerability assessment across all systems and applications with remediation plan.",
      startDate: "2025-09-29",
      completedDate: null,
      dueDate: "2025-10-20",
      priority: "High",
      assignedUsers: [
        { userId: 2, name: "Sarah Davis", email: "sarah.davis@company.com", role: "Admin", department: "Security" },
        { userId: 11, name: "Robert Johnson", email: "robert.johnson@company.com", role: "Admin", department: "Infrastructure" }
      ],
      tags: ["security", "vulnerability", "assessment", "remediation"],
      status: "In Progress",
      comments: [
        {
          commentId: 30,
          author: "Sarah Davis",
          content: "Initial scan completed. Found 23 medium-priority vulnerabilities to address.",
          timestamp: "2025-09-29T09:30:00Z"
        }
      ],
      projectName: "Security Enhancement",
      ownerId: 2,
      sharedWith: [11, 1]
>>>>>>> 2fde6b7c
    },
    {
      taskId: 50,
      title: "Identity Access Management Upgrade",
      description: "Upgrade identity and access management system with multi-factor authentication and single sign-on capabilities.",
      startDate: "2025-09-30",
      completedDate: null,
<<<<<<< HEAD
      dueDate: "2025-09-28",
      priority: 1,
=======
      dueDate: "2025-11-15",
      priority: "High",
>>>>>>> 2fde6b7c
      assignedUsers: [
        { userId: 2, name: "Sarah Davis", email: "sarah.davis@company.com", role: "Admin", department: "Security" },
        { userId: 1, name: "John Smith", email: "john.smith@company.com", role: "Staff", department: "Engineering" }
      ],
      tags: ["identity", "access", "authentication", "sso"],
      status: "To Do",
      comments: [],
<<<<<<< HEAD
      projectName: "Development Process Improvement",
      department: "Consultant",
    },
    {
      taskId: 5,
      title: "Performance Optimization Research",
      description: "Research and document potential performance optimizations for the main application. Focus on database queries and caching strategies.",
      startDate: "2025-09-05",
      completedDate: "2025-09-14",
      dueDate: "2025-09-15",
      priority: 7,
      assignedUsers: [
        { userId: 1, name: "John Smith" }
      ],
      tags: ["performance", "optimization", "research"],
      status: "Completed",
      comments: [
        {
          commentId: 6,
          author: "John Smith",
          content: "Research completed. Identified 3 major optimization opportunities.",
          timestamp: "2025-09-14T17:00:00Z"
        }
      ],
      projectName: "Performance Enhancement",
      department: "Consultant",
    },
    {
      taskId: 22,
      title: "Security Testing Framework Setup",
      description: "Set up automated security testing tools and penetration testing scripts for the authentication system.",
      startDate: "2025-09-15",
      completedDate: null,
      dueDate: "2025-10-05",
      priority: 7,
      assignedUsers: [
        { userId: 2, name: "Sarah Davis" }
      ],
      tags: ["security", "testing", "penetration", "automation"],
      status: "To Do",
      comments: [],
      projectName: "Security Enhancement",
      department: "Sales Manager",
    },
    {
      taskId: 23,
      title: "Redis Cache Implementation",
      description: "Implement Redis caching layer for API responses to improve performance and support rate limiting functionality.",
      startDate: "2025-09-20",
      completedDate: null,
      dueDate: "2025-09-27",
      priority: 7,
      assignedUsers: [
        { userId: 1, name: "John Smith" }
      ],
      tags: ["cache", "redis", "performance", "infrastructure"],
      status: "In Progress",
      comments: [
        {
          commentId: 18,
          author: "John Smith",
          content: "Redis cluster configured. Working on cache invalidation strategies.",
          timestamp: "2025-09-22T14:30:00Z"
        }
      ],
      projectName: "API Gateway Project",
      department: "Support Team",
    },
    {
      taskId: 25,
      title: "API Documentation Generation",
      description: "Create automated API documentation generation pipeline for rate limiting endpoints and configuration options.",
      startDate: "2025-09-20",
      completedDate: null,
      dueDate: "2025-10-01",
      priority: 1,
      assignedUsers: [
        { userId: 3, name: "Alice Johnson" }
      ],
      tags: ["documentation", "api", "automation", "pipeline"],
      status: "To Do",
      comments: [],
      projectName: "Documentation Initiative",
      department: "Consultant",
    },
  ]
};


// Additional users for the new tasks
export const allUsers: User[] = [
  { userId: 1, name: "John Smith" },
  { userId: 2, name: "Sarah Davis" },
  { userId: 3, name: "Alice Johnson" },
  { userId: 4, name: "Mike Wilson" },
  { userId: 5, name: "Emma Thompson" },
  { userId: 6, name: "David Chen" }
=======
      projectName: "Identity Management",
      ownerId: 2,
      sharedWith: [1, 20]
    }
  ]
};

// Expanded user base with multiple departments
export const allUsers: User[] = [
  // Engineering Department
  { userId: 1, name: "John Smith", email: "john.smith@company.com", role: "Staff", department: "Engineering" },
  { userId: 3, name: "Alice Johnson", email: "alice.johnson@company.com", role: "Manager", department: "Engineering" },
  { userId: 5, name: "Emma Thompson", email: "emma.thompson@company.com", role: "Staff", department: "Engineering" },

  // Security Department
  { userId: 2, name: "Sarah Davis", email: "sarah.davis@company.com", role: "Admin", department: "Security" },

  // QA Department
  { userId: 4, name: "Mike Wilson", email: "mike.wilson@company.com", role: "Manager", department: "QA" },
  { userId: 6, name: "David Chen", email: "david.chen@company.com", role: "Staff", department: "QA" },

  // UX/UI Design Department
  { userId: 7, name: "Rachel Green", email: "rachel.green@company.com", role: "Manager", department: "UX/UI Design" },
  { userId: 8, name: "James Rodriguez", email: "james.rodriguez@company.com", role: "Staff", department: "UX/UI Design" },

  // Infrastructure Department
  { userId: 9, name: "Kevin Park", email: "kevin.park@company.com", role: "Manager", department: "Infrastructure" },
  { userId: 10, name: "Lisa Wang", email: "lisa.wang@company.com", role: "Staff", department: "Infrastructure" },
  { userId: 11, name: "Robert Johnson", email: "robert.johnson@company.com", role: "Admin", department: "Infrastructure" },

  // Marketing Department
  { userId: 12, name: "Amanda Foster", email: "amanda.foster@company.com", role: "Manager", department: "Marketing" },

  // Data Analytics Department
  { userId: 13, name: "Ryan Mitchell", email: "ryan.mitchell@company.com", role: "Staff", department: "Data Analytics" },
  { userId: 14, name: "Jessica Chen", email: "jessica.chen@company.com", role: "Staff", department: "Data Analytics" },

  // Customer Support Department
  { userId: 15, name: "Christopher Lee", email: "christopher.lee@company.com", role: "Manager", department: "Customer Support" },

  // Finance Department
  { userId: 16, name: "Michael Torres", email: "michael.torres@company.com", role: "Manager", department: "Finance" },
  { userId: 17, name: "Stephanie Kim", email: "stephanie.kim@company.com", role: "Staff", department: "Finance" },

  // Human Resources Department
  { userId: 18, name: "Nicole Brown", email: "nicole.brown@company.com", role: "Manager", department: "Human Resources" },
  { userId: 19, name: "Daniel Wilson", email: "daniel.wilson@company.com", role: "Staff", department: "Human Resources" },

  // Legal Department
  { userId: 20, name: "Andrew Martinez", email: "andrew.martinez@company.com", role: "Manager", department: "Legal" },

  // Sales Department
  { userId: 21, name: "Patricia Garcia", email: "patricia.garcia@company.com", role: "Manager", department: "Sales" },

  // Product Management Department
  { userId: 22, name: "Thomas Anderson", email: "thomas.anderson@company.com", role: "Manager", department: "Product Management" }
>>>>>>> 2fde6b7c
];<|MERGE_RESOLUTION|>--- conflicted
+++ resolved
@@ -1,12 +1,13 @@
 import Priority from '@/types/TPriority';
 import Status from '@/types/TStatus';
+import Roles from '@/types/TRoles';
 import { Departments } from '@/types/TOrganisation';
 
 export interface User {
   userId: number;
   name: string;
   email: string;
-  role: 'Staff' | 'Manager' | 'Admin';
+  role: Roles;
   department: string;
 }
 
@@ -34,45 +35,21 @@
   parentTaskId?: number;
 }
 
-export interface CurrentUser {
-  userId: number;
-  name: string;
-  systemRole: string;
-<<<<<<< HEAD
-  department: Departments;
-=======
-  email: string;
-  role: 'Staff' | 'Manager' | 'Admin';
-  department: string;
->>>>>>> 2fde6b7c
-}
-
 export interface MockData {
-  currentUser: CurrentUser;
+  currentUser: User;
   tasks: Task[];
 }
 
 export const taskMockData: MockData = {
   currentUser: {
-<<<<<<< HEAD
     userId: 1,
     name: "John Smith",
-    systemRole: "Staff",
+    email: "john.smith@company.com",
+    role: "Staff",
     department: "Sales Manager",
   },
   tasks: [
     // Original parent tasks (existing ones unchanged)
-=======
-    userId: 2,
-    name: "Sarah Davis",
-    systemRole: "Admin",
-    email: "sarah.davis@company.com",
-    role: "Admin",
-    department: "Security"
-  },
-  tasks: [
-    // Keep all existing tasks with updated user assignments
->>>>>>> 2fde6b7c
     {
       taskId: 1,
       title: "Implement User Authentication System",
@@ -82,8 +59,8 @@
       dueDate: "2025-10-01",
       priority: 7,
       assignedUsers: [
-        { userId: 1, name: "John Smith", email: "john.smith@company.com", role: "Staff", department: "Engineering" },
-        { userId: 3, name: "Alice Johnson", email: "alice.johnson@company.com", role: "Manager", department: "Engineering" }
+        { userId: 1, name: "John Smith", email: "john.smith@company.com", role: "Staff", department: "Developers" }, // Engineering→Developers
+        { userId: 3, name: "Alice Johnson", email: "alice.johnson@company.com", role: "Manager", department: "Developers" }
       ],
       tags: ["authentication", "security", "backend"],
       status: "In Progress",
@@ -104,8 +81,6 @@
       projectName: "E-Commerce Platform",
       department: "IT Team",
     },
-<<<<<<< HEAD
-    // SUBTASKS FOR TASK 1: User Authentication System
     {
       taskId: 101,
       title: "OAuth2 Provider Integration",
@@ -115,7 +90,7 @@
       dueDate: "2025-09-25",
       priority: 7,
       assignedUsers: [
-        { userId: 1, name: "John Smith" }
+        { userId: 1, name: "John Smith", email: "john.smith@company.com", role: "Staff", department: "Developers" }, // Engineering→Developers
       ],
       tags: ["oauth2", "integration", "google", "facebook"],
       status: "In Progress",
@@ -140,14 +115,13 @@
       dueDate: "2025-09-28",
       priority: 4,
       assignedUsers: [
-        { userId: 3, name: "Alice Johnson" }
+        { userId: 3, name: "Alice Johnson", email: "alice.johnson@company.com", role: "Manager", department: "Engineering Operation Division" }
       ],
       tags: ["password-reset", "email", "security", "tokens"],
       status: "To Do",
       comments: [],
       projectName: "E-Commerce Platform",
       parentTaskId: 1,
-      // Added missing org attributes (likely IT based on project)
       department: "IT Team",
     },
     {
@@ -159,7 +133,8 @@
       dueDate: "2025-09-30",
       priority: 7,
       assignedUsers: [
-        { userId: 3, name: "Alice Johnson" }
+        { userId: 3, name: "Alice Johnson", email: "alice.johnson@company.com", role: "Manager", department: "Engineering Operation Division" },
+
       ],
       tags: ["unit-tests", "testing", "authentication", "coverage"],
       status: "To Do",
@@ -177,7 +152,7 @@
       dueDate: "2025-10-01",
       priority: 4,
       assignedUsers: [
-        { userId: 1, name: "John Smith" }
+        { userId: 1, name: "John Smith", email: "john.smith@company.com", role: "Staff", department: "Developers" }
       ],
       tags: ["documentation", "api", "authentication", "examples"],
       status: "To Do",
@@ -195,7 +170,7 @@
       dueDate: "2025-09-25",
       priority: 4,
       assignedUsers: [
-        { userId: 2, name: "Sarah Davis" }
+        { userId: 2, name: "Sarah Davis", email: "sarah.davis@company.com", role: "Admin", department: "Support Team" } // Security→Support Team
       ],
       tags: ["api", "security", "performance"],
       status: "Blocked",
@@ -214,10 +189,8 @@
         }
       ],
       projectName: "API Gateway Project",
-      // Added organization fields with assumption (engineering/support)
       department: "Support Team",
     },
-    // SUBTASKS FOR TASK 3: API Rate Limiting
     {
       taskId: 301,
       title: "Redis Configuration Setup",
@@ -227,7 +200,8 @@
       dueDate: "2025-09-23",
       priority: 7,
       assignedUsers: [
-        { userId: 1, name: "John Smith" }
+        { userId: 1, name: "John Smith", email: "john.smith@company.com", role: "Staff", department: "Engineering Operation Division" },
+
       ],
       tags: ["redis", "configuration", "clustering", "persistence"],
       status: "In Progress",
@@ -252,7 +226,8 @@
       dueDate: "2025-09-24",
       priority: 7,
       assignedUsers: [
-        { userId: 2, name: "Sarah Davis" }
+        { userId: 2, name: "Sarah Davis", email: "sarah.davis@company.com", role: "Admin", department: "Senior Engineers" },
+
       ],
       tags: ["algorithms", "token-bucket", "sliding-window", "rate-limiting"],
       status: "To Do",
@@ -270,7 +245,8 @@
       dueDate: "2025-09-26",
       priority: 4,
       assignedUsers: [
-        { userId: 3, name: "Alice Johnson" }
+        { userId: 3, name: "Alice Johnson", email: "alice.johnson@company.com", role: "Manager", department: "Engineering Operation Division" },
+
       ],
       tags: ["dashboard", "admin", "configuration", "monitoring"],
       status: "To Do",
@@ -288,7 +264,8 @@
       dueDate: "2025-09-28",
       priority: 4,
       assignedUsers: [
-        { userId: 3, name: "Alice Johnson" }
+        { userId: 3, name: "Alice Johnson", email: "alice.johnson@company.com", role: "Manager", department: "Engineering Operation Division" },
+
       ],
       tags: ["frontend", "components", "login", "ui"],
       status: "In Progress",
@@ -303,7 +280,6 @@
       projectName: "E-Commerce Platform",
       department: "IT Team",
     },
-    // SUBTASKS FOR TASK 21: Frontend Login Component
     {
       taskId: 201,
       title: "Login Form UI Design",
@@ -313,7 +289,8 @@
       dueDate: "2025-09-17",
       priority: 4,
       assignedUsers: [
-        { userId: 3, name: "Alice Johnson" }
+        { userId: 3, name: "Alice Johnson", email: "alice.johnson@company.com", role: "Manager", department: "Engineering Operation Division" },
+
       ],
       tags: ["ui-design", "responsive", "accessibility", "mobile"],
       status: "Completed",
@@ -338,7 +315,8 @@
       dueDate: "2025-09-20",
       priority: 7,
       assignedUsers: [
-        { userId: 3, name: "Alice Johnson" }
+        { userId: 3, name: "Alice Johnson", email: "alice.johnson@company.com", role: "Manager", department: "Engineering Operation Division" },
+
       ],
       tags: ["validation", "client-side", "real-time", "error-handling"],
       status: "Completed",
@@ -363,7 +341,8 @@
       dueDate: "2025-09-26",
       priority: 7,
       assignedUsers: [
-        { userId: 3, name: "Alice Johnson" }
+        { userId: 3, name: "Alice Johnson", email: "alice.johnson@company.com", role: "Manager", department: "Engineering Operation Division" },
+
       ],
       tags: ["api-integration", "authentication", "endpoints", "error-handling"],
       status: "In Progress",
@@ -388,7 +367,7 @@
       dueDate: "2025-09-28",
       priority: 4,
       assignedUsers: [
-        { userId: 3, name: "Alice Johnson" }
+        { userId: 3, name: "Alice Johnson", email: "alice.johnson@company.com", role: "Manager", department: "Engineering Operation Division" },
       ],
       tags: ["testing", "unit-tests", "integration", "components"],
       status: "To Do",
@@ -406,8 +385,8 @@
       dueDate: "2025-09-30",
       priority: 4,
       assignedUsers: [
-        { userId: 4, name: "Mike Wilson" },
-        { userId: 6, name: "David Chen" }
+        { userId: 4, name: "Mike Wilson", email: "mike.wilson@company.com", role: "Manager", department: "Support Team" }, // QA→Consultant or Support Team
+        { userId: 6, name: "David Chen", email: "david.chen@company.com", role: "Staff", department: "Support Team" }
       ],
       tags: ["load-testing", "infrastructure", "performance", "validation"],
       status: "To Do",
@@ -415,7 +394,6 @@
       projectName: "Quality Assurance",
       department: "Consultant",
     },
-    // SUBTASKS FOR TASK 24: Load Testing Infrastructure
     {
       taskId: 401,
       title: "Load Testing Tool Selection",
@@ -424,7 +402,183 @@
       completedDate: "2025-09-21",
       dueDate: "2025-09-21",
       priority: 7,
-=======
+      assignedUsers: [
+        { userId: 4, name: "Mike Wilson", email: "mike.wilson@company.com", role: "Manager", department: "Support Team" }, // QA→Consultant or Support Team
+
+      ],
+      tags: ["research", "tools", "k6", "jmeter", "selection"],
+      status: "Completed",
+      comments: [
+        {
+          commentId: 401,
+          author: "Mike Wilson",
+          content: "Selected K6 for its scripting capabilities and cloud integration.",
+          timestamp: "2025-09-21T15:30:00Z"
+        }
+      ],
+      projectName: "Quality Assurance",
+      parentTaskId: 24,
+      department: "Consultant",
+    },
+    {
+      taskId: 402,
+      title: "Test Environment Setup",
+      description: "Configure isolated test environment that mirrors production for accurate load testing.",
+      startDate: "2025-09-21",
+      completedDate: null,
+      dueDate: "2025-09-24",
+      priority: 7,
+      assignedUsers: [
+        { userId: 6, name: "David Chen", email: "david.chen@company.com", role: "Staff", department: "Operation Planning Team" },
+
+      ],
+      tags: ["environment", "configuration", "infrastructure", "isolation"],
+      status: "In Progress",
+      comments: [
+        {
+          commentId: 402,
+          author: "David Chen",
+          content: "Test environment 70% configured. Setting up monitoring now.",
+          timestamp: "2025-09-23T13:15:00Z"
+        }
+      ],
+      projectName: "Quality Assurance",
+      parentTaskId: 24,
+      department: "Consultant",
+    },
+    {
+      taskId: 403,
+      title: "Load Test Scripts Development",
+      description: "Develop comprehensive load test scripts covering various user scenarios and API endpoints.",
+      startDate: "2025-09-24",
+      completedDate: null,
+      dueDate: "2025-09-28",
+      priority: 7,
+      assignedUsers: [
+        { userId: 4, name: "Mike Wilson", email: "mike.wilson@company.com", role: "Manager", department: "Operation Planning Team" },
+
+      ],
+      tags: ["scripts", "scenarios", "endpoints", "user-simulation"],
+      status: "To Do",
+      comments: [],
+      projectName: "Quality Assurance",
+      parentTaskId: 24,
+      department: "Consultant",
+    },
+    {
+      taskId: 404,
+      title: "Performance Metrics Dashboard",
+      description: "Create real-time dashboard for monitoring load test results and system performance metrics.",
+      startDate: "2025-09-26",
+      completedDate: null,
+      dueDate: "2025-09-30",
+      priority: 4,
+      assignedUsers: [
+        { userId: 6, name: "David Chen", email: "david.chen@company.com", role: "Staff", department: "Operation Planning Team" },
+      ],
+      tags: ["dashboard", "metrics", "real-time", "monitoring"],
+      status: "To Do",
+      comments: [],
+      projectName: "Quality Assurance",
+      parentTaskId: 24,
+      department: "Consultant",
+    },
+    {
+      taskId: 39,
+      title: "Integration Testing Automation",
+      description: "Develop automated integration tests for authentication system with external OAuth providers and payment systems.",
+      startDate: "2025-09-22",
+      completedDate: null,
+      dueDate: "2025-10-01",
+      priority: 7,
+      assignedUsers: [
+        { userId: 6, name: "David Chen", email: "david.chen@company.com", role: "Staff", department: "Operation Planning Team" },
+        { userId: 1, name: "John Smith", email: "john.smith@company.com", role: "Staff", department: "Engineering Operation Division" },
+      ],
+      tags: ["integration", "testing", "oauth", "automation"],
+      status: "In Progress",
+      comments: [
+        {
+          commentId: 25,
+          author: "David Chen",
+          content: "OAuth integration tests 80% complete. Payment system tests in progress.",
+          timestamp: "2025-09-23T15:30:00Z"
+        }
+      ],
+      projectName: "Quality Assurance",
+      department: "Consultant",
+    },
+    // SUBTASKS FOR TASK 39: Integration Testing Automation
+    {
+      taskId: 501,
+      title: "OAuth Provider Test Setup",
+      description: "Setup test accounts and mock services for OAuth providers (Google, Facebook, GitHub).",
+      startDate: "2025-09-22",
+      completedDate: "2025-09-24",
+      dueDate: "2025-09-24",
+      priority: 7,
+      assignedUsers: [
+        { userId: 6, name: "David Chen", email: "david.chen@company.com", role: "Staff", department: "Operation Planning Team" }
+      ],
+      tags: ["oauth", "test-setup", "mock-services", "providers"],
+      status: "Completed",
+      comments: [
+        {
+          commentId: 501,
+          author: "David Chen",
+          content: "Test OAuth apps created for all providers. Mock services ready.",
+          timestamp: "2025-09-24T17:00:00Z"
+        }
+      ],
+      projectName: "Quality Assurance",
+      parentTaskId: 39,
+      department: "Consultant",
+    },
+    {
+      taskId: 502,
+      title: "Payment System Integration Tests",
+      description: "Create integration tests for payment gateway connections with proper error handling scenarios.",
+      startDate: "2025-09-24",
+      completedDate: null,
+      dueDate: "2025-09-30",
+      priority: 7,
+      assignedUsers: [
+        { userId: 1, name: "John Smith", email: "john.smith@company.com", role: "Staff", department: "Engineering Operation Division" },
+
+      ],
+      tags: ["payment", "gateway", "integration", "error-handling"],
+      status: "In Progress",
+      comments: [
+        {
+          commentId: 502,
+          author: "John Smith",
+          content: "Stripe integration tests completed. Working on PayPal tests.",
+          timestamp: "2025-09-25T11:30:00Z"
+        }
+      ],
+      projectName: "Quality Assurance",
+      parentTaskId: 39,
+      department: "Consultant",
+    },
+    {
+      taskId: 503,
+      title: "Test Data Management System",
+      description: "Implement system for managing test data lifecycle including creation, cleanup, and isolation.",
+      startDate: "2025-09-25",
+      completedDate: null,
+      dueDate: "2025-10-01",
+      priority: 4,
+      assignedUsers: [
+        { userId: 6, name: "David Chen", email: "david.chen@company.com", role: "Staff", department: "Operation Planning Team" }
+      ],
+      tags: ["test-data", "lifecycle", "cleanup", "isolation"],
+      status: "To Do",
+      comments: [],
+      projectName: "Quality Assurance",
+      parentTaskId: 39,
+      department: "Consultant",
+    },
+    // Other original tasks without subtasks with default org fields added
     {
       taskId: 2,
       title: "Database Schema Migration",
@@ -432,9 +586,10 @@
       startDate: "2025-09-10",
       completedDate: "2025-09-18",
       dueDate: "2025-09-20",
-      priority: "Medium",
-      assignedUsers: [
-        { userId: 1, name: "John Smith", email: "john.smith@company.com", role: "Staff", department: "Engineering" }
+      priority: 4,
+      assignedUsers: [
+        { userId: 1, name: "John Smith", email: "john.smith@company.com", role: "Staff", department: "Engineering Operation Division" },
+
       ],
       tags: ["database", "migration", "sql"],
       status: "Completed",
@@ -447,39 +602,7 @@
         }
       ],
       projectName: "E-Commerce Platform",
-      ownerId: 1,
-      sharedWith: []
-    },
-    {
-      taskId: 3,
-      title: "API Rate Limiting Implementation",
-      description: "Implement rate limiting for public APIs to prevent abuse. Include configuration options for different endpoint limits.",
-      startDate: "2025-09-20",
-      completedDate: null,
-      dueDate: "2025-09-25",
-      priority: "Medium",
-      assignedUsers: [
-        { userId: 2, name: "Sarah Davis", email: "sarah.davis@company.com", role: "Admin", department: "Security" }
-      ],
-      tags: ["api", "security", "performance"],
-      status: "Blocked",
-      comments: [
-        {
-          commentId: 4,
-          author: "Sarah Davis",
-          content: "Blocked by infrastructure team - need Redis cluster setup first.",
-          timestamp: "2025-09-21T09:20:00Z"
-        },
-        {
-          commentId: 5,
-          author: "John Smith",
-          content: "I can help coordinate with infrastructure team if needed.",
-          timestamp: "2025-09-21T11:30:00Z"
-        }
-      ],
-      projectName: "API Gateway Project",
-      ownerId: 2,
-      sharedWith: [1, 3]
+      department: "IT Team",
     },
     {
       taskId: 4,
@@ -488,7 +611,7 @@
       startDate: "2025-09-12",
       completedDate: null,
       dueDate: "2025-09-28",
-      priority: "Low",
+      priority: 1,
       assignedUsers: [
         { userId: 1, name: "John Smith", email: "john.smith@company.com", role: "Staff", department: "Engineering" },
         { userId: 4, name: "Mike Wilson", email: "mike.wilson@company.com", role: "Manager", department: "QA" }
@@ -497,8 +620,7 @@
       status: "To Do",
       comments: [],
       projectName: "Development Process Improvement",
-      ownerId: 4,
-      sharedWith: [1, 2, 3]
+      department: "Consultant",
     },
     {
       taskId: 5,
@@ -507,7 +629,7 @@
       startDate: "2025-09-05",
       completedDate: "2025-09-14",
       dueDate: "2025-09-15",
-      priority: "High",
+      priority: 7,
       assignedUsers: [
         { userId: 1, name: "John Smith", email: "john.smith@company.com", role: "Staff", department: "Engineering" }
       ],
@@ -522,8 +644,7 @@
         }
       ],
       projectName: "Performance Enhancement",
-      ownerId: 1,
-      sharedWith: []
+      department: "Consultant",
     },
     // New tasks with expanded team across more departments
     {
@@ -549,8 +670,7 @@
         }
       ],
       projectName: "Mobile App Redesign",
-      ownerId: 7,
-      sharedWith: [8, 13]
+      department: "Consultant",
     },
     {
       taskId: 41,
@@ -569,8 +689,7 @@
       status: "To Do",
       comments: [],
       projectName: "Digital Transformation",
-      ownerId: 9,
-      sharedWith: [2, 11]
+      department: "Consultant",
     },
     {
       taskId: 42,
@@ -588,8 +707,7 @@
       status: "To Do",
       comments: [],
       projectName: "Marketing Intelligence",
-      ownerId: 12,
-      sharedWith: [13, 14]
+      department: "Consultant",
     },
     {
       taskId: 43,
@@ -614,8 +732,7 @@
         }
       ],
       projectName: "Customer Experience Enhancement",
-      ownerId: 14,
-      sharedWith: [15]
+      department: "Consultant",
     },
     {
       taskId: 44,
@@ -633,8 +750,7 @@
       status: "To Do",
       comments: [],
       projectName: "Financial Process Optimization",
-      ownerId: 16,
-      sharedWith: [17]
+      department: "Consultant",
     },
     {
       taskId: 45,
@@ -644,97 +760,11 @@
       completedDate: null,
       dueDate: "2025-10-18",
       priority: "Medium",
->>>>>>> 2fde6b7c
       assignedUsers: [
         { userId: 18, name: "Nicole Brown", email: "nicole.brown@company.com", role: "Manager", department: "Human Resources" },
         { userId: 19, name: "Daniel Wilson", email: "daniel.wilson@company.com", role: "Staff", department: "Human Resources" },
         { userId: 3, name: "Alice Johnson", email: "alice.johnson@company.com", role: "Manager", department: "Engineering" }
       ],
-<<<<<<< HEAD
-      tags: ["research", "tools", "k6", "jmeter", "selection"],
-      status: "Completed",
-      comments: [
-        {
-          commentId: 401,
-          author: "Mike Wilson",
-          content: "Selected K6 for its scripting capabilities and cloud integration.",
-          timestamp: "2025-09-21T15:30:00Z"
-        }
-      ],
-      projectName: "Quality Assurance",
-      parentTaskId: 24,
-      department: "Consultant",
-    },
-    {
-      taskId: 402,
-      title: "Test Environment Setup",
-      description: "Configure isolated test environment that mirrors production for accurate load testing.",
-      startDate: "2025-09-21",
-      completedDate: null,
-      dueDate: "2025-09-24",
-      priority: 7,
-      assignedUsers: [
-        { userId: 6, name: "David Chen" }
-      ],
-      tags: ["environment", "configuration", "infrastructure", "isolation"],
-      status: "In Progress",
-      comments: [
-        {
-          commentId: 402,
-          author: "David Chen",
-          content: "Test environment 70% configured. Setting up monitoring now.",
-          timestamp: "2025-09-23T13:15:00Z"
-        }
-      ],
-      projectName: "Quality Assurance",
-      parentTaskId: 24,
-      department: "Consultant",
-    },
-    {
-      taskId: 403,
-      title: "Load Test Scripts Development",
-      description: "Develop comprehensive load test scripts covering various user scenarios and API endpoints.",
-      startDate: "2025-09-24",
-      completedDate: null,
-      dueDate: "2025-09-28",
-      priority: 7,
-      assignedUsers: [
-        { userId: 4, name: "Mike Wilson" }
-      ],
-      tags: ["scripts", "scenarios", "endpoints", "user-simulation"],
-      status: "To Do",
-      comments: [],
-      projectName: "Quality Assurance",
-      parentTaskId: 24,
-      department: "Consultant",
-    },
-    {
-      taskId: 404,
-      title: "Performance Metrics Dashboard",
-      description: "Create real-time dashboard for monitoring load test results and system performance metrics.",
-      startDate: "2025-09-26",
-      completedDate: null,
-      dueDate: "2025-09-30",
-      priority: 4,
-      assignedUsers: [
-        { userId: 6, name: "David Chen" }
-      ],
-      tags: ["dashboard", "metrics", "real-time", "monitoring"],
-      status: "To Do",
-      comments: [],
-      projectName: "Quality Assurance",
-      parentTaskId: 24,
-      department: "Consultant",
-    },
-    {
-      taskId: 39,
-      title: "Integration Testing Automation",
-      description: "Develop automated integration tests for authentication system with external OAuth providers and payment systems.",
-      startDate: "2025-09-22",
-      completedDate: null,
-      dueDate: "2025-10-01",
-      priority: 7,
-=======
       tags: ["hr", "onboarding", "portal", "training"],
       status: "In Progress",
       comments: [
@@ -746,8 +776,7 @@
         }
       ],
       projectName: "HR Digitization",
-      ownerId: 18,
-      sharedWith: [19, 3]
+      department: "Consultant",
     },
     {
       taskId: 46,
@@ -765,8 +794,7 @@
       status: "To Do",
       comments: [],
       projectName: "Compliance Management",
-      ownerId: 20,
-      sharedWith: [2, 16]
+      department: "Consultant",
     },
     {
       taskId: 47,
@@ -776,7 +804,6 @@
       completedDate: null,
       dueDate: "2025-10-12",
       priority: "High",
->>>>>>> 2fde6b7c
       assignedUsers: [
         { userId: 21, name: "Patricia Garcia", email: "patricia.garcia@company.com", role: "Manager", department: "Sales" },
         { userId: 13, name: "Ryan Mitchell", email: "ryan.mitchell@company.com", role: "Staff", department: "Data Analytics" }
@@ -791,92 +818,8 @@
           timestamp: "2025-09-28T11:15:00Z"
         }
       ],
-<<<<<<< HEAD
-      projectName: "Quality Assurance",
-      department: "Consultant",
-    },
-    // SUBTASKS FOR TASK 39: Integration Testing Automation
-    {
-      taskId: 501,
-      title: "OAuth Provider Test Setup",
-      description: "Setup test accounts and mock services for OAuth providers (Google, Facebook, GitHub).",
-      startDate: "2025-09-22",
-      completedDate: "2025-09-24",
-      dueDate: "2025-09-24",
-      priority: 7,
-      assignedUsers: [
-        { userId: 6, name: "David Chen" }
-      ],
-      tags: ["oauth", "test-setup", "mock-services", "providers"],
-      status: "Completed",
-      comments: [
-        {
-          commentId: 501,
-          author: "David Chen",
-          content: "Test OAuth apps created for all providers. Mock services ready.",
-          timestamp: "2025-09-24T17:00:00Z"
-        }
-      ],
-      projectName: "Quality Assurance",
-      parentTaskId: 39,
-      department: "Consultant",
-    },
-    {
-      taskId: 502,
-      title: "Payment System Integration Tests",
-      description: "Create integration tests for payment gateway connections with proper error handling scenarios.",
-      startDate: "2025-09-24",
-      completedDate: null,
-      dueDate: "2025-09-30",
-      priority: 7,
-      assignedUsers: [
-        { userId: 1, name: "John Smith" }
-      ],
-      tags: ["payment", "gateway", "integration", "error-handling"],
-      status: "In Progress",
-      comments: [
-        {
-          commentId: 502,
-          author: "John Smith",
-          content: "Stripe integration tests completed. Working on PayPal tests.",
-          timestamp: "2025-09-25T11:30:00Z"
-        }
-      ],
-      projectName: "Quality Assurance",
-      parentTaskId: 39,
-      department: "Consultant",
-    },
-    {
-      taskId: 503,
-      title: "Test Data Management System",
-      description: "Implement system for managing test data lifecycle including creation, cleanup, and isolation.",
-      startDate: "2025-09-25",
-      completedDate: null,
-      dueDate: "2025-10-01",
-      priority: 4,
-      assignedUsers: [
-        { userId: 6, name: "David Chen" }
-      ],
-      tags: ["test-data", "lifecycle", "cleanup", "isolation"],
-      status: "To Do",
-      comments: [],
-      projectName: "Quality Assurance",
-      parentTaskId: 39,
-      department: "Consultant",
-    },
-    // Other original tasks without subtasks with default org fields added
-    {
-      taskId: 2,
-      title: "Database Schema Migration",
-      description: "Update database schema to support new user roles and permissions. Create migration scripts and rollback procedures.",
-      startDate: "2025-09-10",
-      completedDate: "2025-09-18",
-      dueDate: "2025-09-20",
-      priority: 4,
-=======
       projectName: "Sales Intelligence Platform",
-      ownerId: 21,
-      sharedWith: [13, 12]
+      department: "Consultant",
     },
     {
       taskId: 48,
@@ -886,31 +829,15 @@
       completedDate: null,
       dueDate: "2025-10-15",
       priority: "Medium",
->>>>>>> 2fde6b7c
       assignedUsers: [
         { userId: 22, name: "Thomas Anderson", email: "thomas.anderson@company.com", role: "Manager", department: "Product Management" },
         { userId: 7, name: "Rachel Green", email: "rachel.green@company.com", role: "Manager", department: "UX/UI Design" }
       ],
-<<<<<<< HEAD
-      tags: ["database", "migration", "sql"],
-      status: "Completed",
-      comments: [
-        {
-          commentId: 3,
-          author: "John Smith",
-          content: "Migration completed successfully. All tests passing.",
-          timestamp: "2025-09-18T16:45:00Z"
-        }
-      ],
-      projectName: "E-Commerce Platform",
-      department: "IT Team",
-=======
       tags: ["product", "roadmap", "visualization", "planning"],
       status: "To Do",
       comments: [],
       projectName: "Product Strategy Tools",
-      ownerId: 22,
-      sharedWith: [7, 3]
+      department: "Consultant",
     },
     // Add some security-focused tasks that Sarah might own as Security Admin
     {
@@ -936,9 +863,7 @@
         }
       ],
       projectName: "Security Enhancement",
-      ownerId: 2,
-      sharedWith: [11, 1]
->>>>>>> 2fde6b7c
+      department: "Consultant",
     },
     {
       taskId: 50,
@@ -946,174 +871,31 @@
       description: "Upgrade identity and access management system with multi-factor authentication and single sign-on capabilities.",
       startDate: "2025-09-30",
       completedDate: null,
-<<<<<<< HEAD
-      dueDate: "2025-09-28",
-      priority: 1,
-=======
       dueDate: "2025-11-15",
       priority: "High",
->>>>>>> 2fde6b7c
-      assignedUsers: [
-        { userId: 2, name: "Sarah Davis", email: "sarah.davis@company.com", role: "Admin", department: "Security" },
-        { userId: 1, name: "John Smith", email: "john.smith@company.com", role: "Staff", department: "Engineering" }
+      assignedUsers: [
+        { userId: 1, name: "John Smith", email: "john.smith@company.com", role: "Staff", department: "Engineering Operation Division" },
+        { userId: 3, name: "Alice Johnson", email: "alice.johnson@company.com", role: "Manager", department: "Engineering Operation Division" },
       ],
       tags: ["identity", "access", "authentication", "sso"],
       status: "To Do",
       comments: [],
-<<<<<<< HEAD
-      projectName: "Development Process Improvement",
-      department: "Consultant",
-    },
-    {
-      taskId: 5,
-      title: "Performance Optimization Research",
-      description: "Research and document potential performance optimizations for the main application. Focus on database queries and caching strategies.",
-      startDate: "2025-09-05",
-      completedDate: "2025-09-14",
-      dueDate: "2025-09-15",
-      priority: 7,
-      assignedUsers: [
-        { userId: 1, name: "John Smith" }
-      ],
-      tags: ["performance", "optimization", "research"],
-      status: "Completed",
-      comments: [
-        {
-          commentId: 6,
-          author: "John Smith",
-          content: "Research completed. Identified 3 major optimization opportunities.",
-          timestamp: "2025-09-14T17:00:00Z"
-        }
-      ],
-      projectName: "Performance Enhancement",
-      department: "Consultant",
-    },
-    {
-      taskId: 22,
-      title: "Security Testing Framework Setup",
-      description: "Set up automated security testing tools and penetration testing scripts for the authentication system.",
-      startDate: "2025-09-15",
-      completedDate: null,
-      dueDate: "2025-10-05",
-      priority: 7,
-      assignedUsers: [
-        { userId: 2, name: "Sarah Davis" }
-      ],
-      tags: ["security", "testing", "penetration", "automation"],
-      status: "To Do",
-      comments: [],
-      projectName: "Security Enhancement",
-      department: "Sales Manager",
-    },
-    {
-      taskId: 23,
-      title: "Redis Cache Implementation",
-      description: "Implement Redis caching layer for API responses to improve performance and support rate limiting functionality.",
-      startDate: "2025-09-20",
-      completedDate: null,
-      dueDate: "2025-09-27",
-      priority: 7,
-      assignedUsers: [
-        { userId: 1, name: "John Smith" }
-      ],
-      tags: ["cache", "redis", "performance", "infrastructure"],
-      status: "In Progress",
-      comments: [
-        {
-          commentId: 18,
-          author: "John Smith",
-          content: "Redis cluster configured. Working on cache invalidation strategies.",
-          timestamp: "2025-09-22T14:30:00Z"
-        }
-      ],
-      projectName: "API Gateway Project",
-      department: "Support Team",
-    },
-    {
-      taskId: 25,
-      title: "API Documentation Generation",
-      description: "Create automated API documentation generation pipeline for rate limiting endpoints and configuration options.",
-      startDate: "2025-09-20",
-      completedDate: null,
-      dueDate: "2025-10-01",
-      priority: 1,
-      assignedUsers: [
-        { userId: 3, name: "Alice Johnson" }
-      ],
-      tags: ["documentation", "api", "automation", "pipeline"],
-      status: "To Do",
-      comments: [],
-      projectName: "Documentation Initiative",
-      department: "Consultant",
-    },
-  ]
-};
-
-
-// Additional users for the new tasks
-export const allUsers: User[] = [
-  { userId: 1, name: "John Smith" },
-  { userId: 2, name: "Sarah Davis" },
-  { userId: 3, name: "Alice Johnson" },
-  { userId: 4, name: "Mike Wilson" },
-  { userId: 5, name: "Emma Thompson" },
-  { userId: 6, name: "David Chen" }
-=======
       projectName: "Identity Management",
-      ownerId: 2,
-      sharedWith: [1, 20]
+      department: "Consultant",
     }
   ]
 };
 
 // Expanded user base with multiple departments
 export const allUsers: User[] = [
-  // Engineering Department
-  { userId: 1, name: "John Smith", email: "john.smith@company.com", role: "Staff", department: "Engineering" },
-  { userId: 3, name: "Alice Johnson", email: "alice.johnson@company.com", role: "Manager", department: "Engineering" },
-  { userId: 5, name: "Emma Thompson", email: "emma.thompson@company.com", role: "Staff", department: "Engineering" },
-
-  // Security Department
-  { userId: 2, name: "Sarah Davis", email: "sarah.davis@company.com", role: "Admin", department: "Security" },
-
-  // QA Department
-  { userId: 4, name: "Mike Wilson", email: "mike.wilson@company.com", role: "Manager", department: "QA" },
-  { userId: 6, name: "David Chen", email: "david.chen@company.com", role: "Staff", department: "QA" },
-
-  // UX/UI Design Department
-  { userId: 7, name: "Rachel Green", email: "rachel.green@company.com", role: "Manager", department: "UX/UI Design" },
-  { userId: 8, name: "James Rodriguez", email: "james.rodriguez@company.com", role: "Staff", department: "UX/UI Design" },
-
-  // Infrastructure Department
-  { userId: 9, name: "Kevin Park", email: "kevin.park@company.com", role: "Manager", department: "Infrastructure" },
-  { userId: 10, name: "Lisa Wang", email: "lisa.wang@company.com", role: "Staff", department: "Infrastructure" },
-  { userId: 11, name: "Robert Johnson", email: "robert.johnson@company.com", role: "Admin", department: "Infrastructure" },
-
-  // Marketing Department
-  { userId: 12, name: "Amanda Foster", email: "amanda.foster@company.com", role: "Manager", department: "Marketing" },
-
-  // Data Analytics Department
-  { userId: 13, name: "Ryan Mitchell", email: "ryan.mitchell@company.com", role: "Staff", department: "Data Analytics" },
-  { userId: 14, name: "Jessica Chen", email: "jessica.chen@company.com", role: "Staff", department: "Data Analytics" },
-
-  // Customer Support Department
-  { userId: 15, name: "Christopher Lee", email: "christopher.lee@company.com", role: "Manager", department: "Customer Support" },
-
-  // Finance Department
-  { userId: 16, name: "Michael Torres", email: "michael.torres@company.com", role: "Manager", department: "Finance" },
-  { userId: 17, name: "Stephanie Kim", email: "stephanie.kim@company.com", role: "Staff", department: "Finance" },
-
-  // Human Resources Department
-  { userId: 18, name: "Nicole Brown", email: "nicole.brown@company.com", role: "Manager", department: "Human Resources" },
-  { userId: 19, name: "Daniel Wilson", email: "daniel.wilson@company.com", role: "Staff", department: "Human Resources" },
-
-  // Legal Department
-  { userId: 20, name: "Andrew Martinez", email: "andrew.martinez@company.com", role: "Manager", department: "Legal" },
-
-  // Sales Department
-  { userId: 21, name: "Patricia Garcia", email: "patricia.garcia@company.com", role: "Manager", department: "Sales" },
-
-  // Product Management Department
-  { userId: 22, name: "Thomas Anderson", email: "thomas.anderson@company.com", role: "Manager", department: "Product Management" }
->>>>>>> 2fde6b7c
+  { userId: 1, name: "John Smith", email: "john.smith@company.com", role: "Staff", department: "Engineering Operation Division" },
+  { userId: 2, name: "Sarah Davis", email: "sarah.davis@company.com", role: "Admin", department: "Senior Engineers" },
+  { userId: 3, name: "Alice Johnson", email: "alice.johnson@company.com", role: "Manager", department: "Engineering Operation Division" },
+  { userId: 4, name: "Mike Wilson", email: "mike.wilson@company.com", role: "Manager", department: "Operation Planning Team" },
+  { userId: 5, name: "Emma Thompson", email: "emma.thompson@company.com", role: "Staff", department: "Engineering Operation Division" },
+  { userId: 6, name: "David Chen", email: "david.chen@company.com", role: "Staff", department: "Operation Planning Team" },
+  { userId: 7, name: "Rachel Green", email: "rachel.green@company.com", role: "Manager", department: "IT Division" },
+  { userId: 8, name: "James Rodriguez", email: "james.rodriguez@company.com", role: "Staff", department: "IT Division" },
+  { userId: 9, name: "Kevin Park", email: "kevin.park@company.com", role: "Manager", department: "L&D Team" },
+  { userId: 10, name: "Lisa Wang", email: "lisa.wang@company.com", role: "Staff", department: "L&D Team" },
 ];