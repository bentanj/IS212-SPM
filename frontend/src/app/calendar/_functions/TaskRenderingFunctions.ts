--- conflicted
+++ resolved
@@ -26,13 +26,6 @@
     }
 };
 
-<<<<<<< HEAD
-export const isTaskOverdue = (task: Task) => {
-    const today = new Date();
-    const dueDate = new Date(task.dueDate);
-    return task.status !== 'Completed' && dueDate < today;
-}
-=======
 export const isTaskOverdue = (task: Task): boolean => {
     // Don't mark completed tasks as overdue
     if (task.status === 'Completed') return false;
@@ -43,5 +36,4 @@
     const due = dayjs(task.dueDate).startOf('day');
     
     return due.isBefore(today);
-};
->>>>>>> 88bda67c
+};