services:

  # Reverse Proxy
  nginx:
    image: nginx:alpine
    container_name: backend_proxy
    ports:
      - "8000:80"
    volumes:
      - ./nginx.conf:/etc/nginx/nginx.conf
    depends_on:
      - tasks
      - authentication
<<<<<<< HEAD
      - reports
      - users
=======
      - users
      - taskattachments
>>>>>>> 92f25668
    restart: unless-stopped

  # Tasks Service
  tasks:
    build:
      context: ./Tasks
      dockerfile: Dockerfile
    container_name: tasks_app
    environment:
      - DB_USER=${DB_USER}
      - DB_PASSWORD=${DB_PASSWORD}
      - DB_HOST=${DB_HOST}
      - DB_PORT=${DB_PORT}
      - DB_NAME=${DB_NAME}
      - SQLALCHEMY_ECHO=${SQLALCHEMY_ECHO}
      - ENV=${ENV}
    expose:
      - "8001"
    restart: unless-stopped
    healthcheck:
      test: ["CMD", "python", "-f", "import requests; requests.get('http://127.0.0.1:8001/api/tasks/health')"]
      interval: 30s
      timeout: 10s
      retries: 3
      start_period: 40s

  # Authentication Service
  authentication:
    build:
      context: ./Authentication
      dockerfile: Dockerfile
    container_name: authentication_app
    environment:
      - DB_USER=${DB_USER}
      - DB_PASSWORD=${DB_PASSWORD}
      - DB_HOST=${DB_HOST}
      - DB_PORT=${DB_PORT}
      - DB_NAME=${DB_NAME}
      - SQLALCHEMY_ECHO=${SQLALCHEMY_ECHO}
      - ENV=${ENV}
      - FRONTEND_ORIGIN=${FRONTEND_ORIGIN}
      - GOOGLE_CLIENT_ID=${GOOGLE_CLIENT_ID}
      - GOOGLE_CLIENT_SECRET=${GOOGLE_CLIENT_SECRET}
      - GOOGLE_REDIRECT_URI=${GOOGLE_REDIRECT_URI}
      - SECRET_KEY=${SECRET_KEY}
    expose:
      - "8002"
    restart: unless-stopped

<<<<<<< HEAD
  # Reports Service
  reports:
    build:
      context: ./Reports
      dockerfile: Dockerfile
    container_name: reports_app
=======
  # Users
  users:
    build:
      context: ./Users
      dockerfile: Dockerfile
    container_name: users_app
>>>>>>> 92f25668
    environment:
      - DB_USER=${DB_USER}
      - DB_PASSWORD=${DB_PASSWORD}
      - DB_HOST=${DB_HOST}
      - DB_PORT=${DB_PORT}
      - DB_NAME=${DB_NAME}
      - SQLALCHEMY_ECHO=${SQLALCHEMY_ECHO}
      - ENV=${ENV}
<<<<<<< HEAD
    expose:
      - "8010"
    # depends_on:
    #   tasks:
    #     condition: service_healthy
    restart: unless-stopped
  
  # Users
  users:
    build:
      context: ./Users
      dockerfile: Dockerfile
    container_name: users_app
    environment:
      - DB_USER=${DB_USER}
      - DB_PASSWORD=${DB_PASSWORD}
      - DB_HOST=${DB_HOST}
      - DB_PORT=${DB_PORT}
      - DB_NAME=${DB_NAME}
      - SQLALCHEMY_ECHO=${SQLALCHEMY_ECHO}
      - ENV=${ENV}
      - FRONTEND_ORIGIN=${FRONTEND_ORIGIN}
      - SECRET_KEY=${SECRET_KEY}
    expose:
      - "8003"
=======
      - FRONTEND_ORIGIN=${FRONTEND_ORIGIN}
      - SECRET_KEY=${SECRET_KEY}
    expose:
      - "8003"
    restart: unless-stopped

  # TaskAttachments
  taskattachments:
    build:
      context: ./TaskAttachments
      dockerfile: Dockerfile
    container_name: taskattachments_app
    environment:
      - ENV=${ENV}
      - FRONTEND_ORIGIN=${FRONTEND_ORIGIN}
      - SUPABASE_URL=${SUPABASE_URL}
      - SUPABASE_SERVICE_KEY=${SUPABASE_SERVICE_KEY}
      - STORAGE_BUCKET=${STORAGE_BUCKET}
      - MAX_FILE_SIZE_BYTES=${MAX_FILE_SIZE_BYTES}
      - SECRET_KEY=${SECRET_KEY}
    expose:
      - "8005"
>>>>>>> 92f25668
    restart: unless-stopped<|MERGE_RESOLUTION|>--- conflicted
+++ resolved
@@ -11,13 +11,10 @@
     depends_on:
       - tasks
       - authentication
-<<<<<<< HEAD
       - reports
       - users
-=======
       - users
       - taskattachments
->>>>>>> 92f25668
     restart: unless-stopped
 
   # Tasks Service
@@ -67,21 +64,12 @@
       - "8002"
     restart: unless-stopped
 
-<<<<<<< HEAD
   # Reports Service
   reports:
     build:
       context: ./Reports
       dockerfile: Dockerfile
     container_name: reports_app
-=======
-  # Users
-  users:
-    build:
-      context: ./Users
-      dockerfile: Dockerfile
-    container_name: users_app
->>>>>>> 92f25668
     environment:
       - DB_USER=${DB_USER}
       - DB_PASSWORD=${DB_PASSWORD}
@@ -90,7 +78,6 @@
       - DB_NAME=${DB_NAME}
       - SQLALCHEMY_ECHO=${SQLALCHEMY_ECHO}
       - ENV=${ENV}
-<<<<<<< HEAD
     expose:
       - "8010"
     # depends_on:
@@ -116,11 +103,6 @@
       - SECRET_KEY=${SECRET_KEY}
     expose:
       - "8003"
-=======
-      - FRONTEND_ORIGIN=${FRONTEND_ORIGIN}
-      - SECRET_KEY=${SECRET_KEY}
-    expose:
-      - "8003"
     restart: unless-stopped
 
   # TaskAttachments
@@ -139,5 +121,4 @@
       - SECRET_KEY=${SECRET_KEY}
     expose:
       - "8005"
->>>>>>> 92f25668
     restart: unless-stopped