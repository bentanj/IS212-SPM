events {
    worker_connections 1024;
}

http {
    upstream tasks_backend {
        server tasks:8001;
    }

    upstream users_backend {
        server users:8003;
    }

    upstream attachments_backend {
        server taskattachments:8005;
    }

    server {
        listen 80;
        server_name localhost;

<<<<<<< HEAD
        # Route authentication requests to authentication service
        location /api/auth/ {
            proxy_pass http://auth_backend/api/auth/;
            proxy_set_header Host $host;
            proxy_set_header X-Real-IP $remote_addr;
            proxy_set_header X-Forwarded-For $proxy_add_x_forwarded_for;
            proxy_set_header X-Forwarded-Proto $scheme;
        }
=======
        # Allow large file uploads (50MB)
        client_max_body_size 50M;

        # Increase timeout for file uploads
        proxy_connect_timeout 600;
        proxy_send_timeout 600;
        proxy_read_timeout 600;
        send_timeout 600;
>>>>>>> ca16b5d7

        # Route users requests to users service
        location /api/users {
            proxy_pass http://users_backend/api/users;
            proxy_set_header Host $host;
            proxy_set_header X-Real-IP $remote_addr;
            proxy_set_header X-Forwarded-For $proxy_add_x_forwarded_for;
            proxy_set_header X-Forwarded-Proto $scheme;
        }

        # Route tasks requests to tasks service
        location /api/tasks {
            proxy_pass http://tasks_backend/api/tasks;
            proxy_set_header Host $host;
            proxy_set_header X-Real-IP $remote_addr;
            proxy_set_header X-Forwarded-For $proxy_add_x_forwarded_for;
            proxy_set_header X-Forwarded-Proto $scheme;
        }

        # Route task attachments requests to TaskAttachments service
        location /api/task-attachments {
            proxy_pass http://attachments_backend/api/task-attachments;
            proxy_set_header Host $host;
            proxy_set_header X-Real-IP $remote_addr;
            proxy_set_header X-Forwarded-For $proxy_add_x_forwarded_for;
            proxy_set_header X-Forwarded-Proto $scheme;
        }

        # Health check endpoint
        location /health {
            return 200 '{"status": "ok", "services": ["tasks", "users", "task-attachments"]}';
            add_header Content-Type application/json;
        }
    }
}<|MERGE_RESOLUTION|>--- conflicted
+++ resolved
@@ -19,16 +19,6 @@
         listen 80;
         server_name localhost;
 
-<<<<<<< HEAD
-        # Route authentication requests to authentication service
-        location /api/auth/ {
-            proxy_pass http://auth_backend/api/auth/;
-            proxy_set_header Host $host;
-            proxy_set_header X-Real-IP $remote_addr;
-            proxy_set_header X-Forwarded-For $proxy_add_x_forwarded_for;
-            proxy_set_header X-Forwarded-Proto $scheme;
-        }
-=======
         # Allow large file uploads (50MB)
         client_max_body_size 50M;
 
@@ -37,7 +27,6 @@
         proxy_send_timeout 600;
         proxy_read_timeout 600;
         send_timeout 600;
->>>>>>> ca16b5d7
 
         # Route users requests to users service
         location /api/users {
