--- conflicted
+++ resolved
@@ -19,7 +19,6 @@
         server users:8003;
     }
 
-<<<<<<< HEAD
     upstream reports_backend {
         server reports:8010;
     }
@@ -28,21 +27,17 @@
     # MAIN SERVER CONFIGURATION
     # ═══════════════════════════════════════════════════════
     
-=======
     upstream attachments_backend {
         server taskattachments:8005;
     }
 
->>>>>>> 92f25668
     server {
         listen 80;
         server_name localhost;
 
-<<<<<<< HEAD
         # ────────────────────────────────────────────────────
         # AUTHENTICATION SERVICE
         # ────────────────────────────────────────────────────
-=======
         # Allow large file uploads (50MB)
         client_max_body_size 50M;
 
@@ -53,7 +48,6 @@
         send_timeout 600;
 
         # Route authentication requests to authentication service
->>>>>>> 92f25668
         location /api/auth/ {
             # CORS headers
             add_header 'Access-Control-Allow-Origin' '*' always;
@@ -72,7 +66,6 @@
             proxy_set_header X-Forwarded-Proto $scheme;
         }
 
-<<<<<<< HEAD
         # ────────────────────────────────────────────────────
         # USERS SERVICE (Port 8003)
         # ────────────────────────────────────────────────────
@@ -87,10 +80,8 @@
                 return 204;
             }
 
-=======
         # Route users requests to users service
         location /api/users {
->>>>>>> 92f25668
             proxy_pass http://users_backend/api/users;
             proxy_set_header Host $host;
             proxy_set_header X-Real-IP $remote_addr;
@@ -98,7 +89,6 @@
             proxy_set_header X-Forwarded-Proto $scheme;
         }
 
-<<<<<<< HEAD
         # ────────────────────────────────────────────────────
         # TASKS SERVICE (Port 8001)
         # ────────────────────────────────────────────────────
@@ -113,16 +103,13 @@
                 return 204;
             }
 
-=======
         # Route tasks requests to tasks service
         location /api/tasks {
->>>>>>> 92f25668
             proxy_pass http://tasks_backend/api/tasks;
             proxy_set_header Host $host;
             proxy_set_header X-Real-IP $remote_addr;
             proxy_set_header X-Forwarded-For $proxy_add_x_forwarded_for;
             proxy_set_header X-Forwarded-Proto $scheme;
-<<<<<<< HEAD
         }
 
         # ────────────────────────────────────────────────────
@@ -140,7 +127,6 @@
             }
 
             proxy_pass http://reports_backend/api/reports;
-=======
 
             # Special settings for file uploads
             proxy_request_buffering off;
@@ -150,25 +136,25 @@
         # Route task attachments requests to TaskAttachments service
         location /api/task-attachments {
             proxy_pass http://attachments_backend/api/task-attachments;
->>>>>>> 92f25668
             proxy_set_header Host $host;
             proxy_set_header X-Real-IP $remote_addr;
             proxy_set_header X-Forwarded-For $proxy_add_x_forwarded_for;
             proxy_set_header X-Forwarded-Proto $scheme;
+        }
+
+        # ────────────────────────────────────────────────────
+        # HEALTH CHECK ENDPOINT
+        # ────────────────────────────────────────────────────
+        location /health {
 
             # Special settings for file uploads
             proxy_request_buffering off;
             client_max_body_size 50M;
         }
 
-        # ────────────────────────────────────────────────────
-        # HEALTH CHECK ENDPOINT
-        # ────────────────────────────────────────────────────
+        # Health check endpoint
         location /health {
-<<<<<<< HEAD
-=======
             return 200 '{"status": "ok", "services": ["tasks", "authentication", "users", "task-attachments"]}';
->>>>>>> 92f25668
             add_header Content-Type application/json;
             return 200 '{"status": "ok", "services": ["tasks", "authentication", "users", "reports"]}';
         }
