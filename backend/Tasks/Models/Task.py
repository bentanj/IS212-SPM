<<<<<<< HEAD
from sqlalchemy import Column, BigInteger, Text, DateTime, ARRAY, Integer
=======
from sqlalchemy import Column, BigInteger, Text, DateTime, ARRAY, Integer, Boolean
>>>>>>> 92f25668
from sqlalchemy.dialects.postgresql import JSONB
from sqlalchemy.orm import Session
from typing import Optional, List, Dict, Any
import requests
import os
from db import Base


class Task(Base):
    __tablename__ = "tasks"

    id = Column(BigInteger, primary_key=True, autoincrement=True)
    title = Column(Text, nullable=False)
    description = Column(Text, nullable=True)
    start_date = Column(DateTime(timezone=True), nullable=True)
    completed_date = Column(DateTime(timezone=True), nullable=True)
    due_date = Column(DateTime(timezone=True), nullable=True)
    priority = Column(BigInteger, nullable=True)
    tags = Column(ARRAY(Text), nullable=True)
    status = Column(Text, nullable=True)
    project_name = Column(Text, nullable=True)
    assigned_users = Column(ARRAY(Integer), nullable=True)
    parent_id = Column('parentID', BigInteger, nullable=True)
    departments = Column(ARRAY(Text), nullable=True)
    comments = Column(JSONB, nullable=True, default=[])
<<<<<<< HEAD

    def to_dict(self, db_session: Optional[Session] = None, fetch_users: bool = True) -> Dict[str, Any]:
        # Fetch assigned users via HTTP call to Authentication service
        assigned_users_data = []
        if fetch_users and self.assigned_users:
            try:
                # Get Auth service URL from environment or use default
                auth_service_url = os.getenv(
                    'AUTH_SERVICE_URL', 'http://authentication:8002')

                # Fetch each user via HTTP request
                for user_id in self.assigned_users:
                    try:
                        response = requests.get(
                            f"{auth_service_url}/api/users/{user_id}",
                            timeout=2
                        )
                        if response.status_code == 200:
                            assigned_users_data.append(response.json())
                        else:
                            # User not found, skip
                            print(
                                f"Warning: User {user_id} not found (status {response.status_code})")
                    except requests.exceptions.RequestException as e:
                        print(f"Warning: Failed to fetch user {user_id}: {e}")
=======
    recurrence_frequency = Column('recurrenceFrequency', Text, nullable=True)
    recurrence_interval = Column('recurrenceInterval', Integer, nullable=True)
    is_replicate_from_completed_subtask = Column('IsReplicateFromCompletedSubtask', Boolean, nullable=True, default=False)

    def to_dict(self, db_session: Optional[Session] = None, fetch_users: bool = True) -> Dict[str, Any]:
        # Fetch assigned users via HTTP call to Users service
        assigned_users_data = []
        if fetch_users and self.assigned_users:
            try:
                # Get Users service URL from environment or use default
                users_service_url = os.getenv(
                    'USERS_SERVICE_URL', 'http://users:8003')

                # Use filter endpoint for efficient batch fetching
                response = requests.post(
                    f"{users_service_url}/api/users/filter",
                    json={"userIds": self.assigned_users},
                    headers={"Content-Type": "application/json"},
                    timeout=2
                )

                if response.status_code == 200:
                    assigned_users_data = response.json()
                else:
                    # Failed to fetch users, fall back to user IDs
                    print(f"Warning: Failed to fetch users (status {response.status_code})")
                    assigned_users_data = self.assigned_users
>>>>>>> 92f25668

                # If no users were fetched successfully, fall back to user IDs
                if not assigned_users_data:
                    assigned_users_data = self.assigned_users
<<<<<<< HEAD
            except Exception as e:
=======
            except requests.exceptions.RequestException as e:
>>>>>>> 92f25668
                # If fetching users fails, fall back to returning user IDs
                print(f"Warning: Failed to fetch user details: {e}")
                assigned_users_data = self.assigned_users if self.assigned_users else []
        else:
            # If fetch_users is False, return user IDs only
            assigned_users_data = self.assigned_users if self.assigned_users else []

        return {
            "taskId": self.id,
            "title": self.title,
            "description": self.description,
            "startDate": self.start_date.isoformat() if self.start_date else None,
            "completedDate": self.completed_date.isoformat() if self.completed_date else None,
            "dueDate": self.due_date.isoformat() if self.due_date else None,
            "priority": self.priority,
            "tags": self.tags if self.tags else [],
            "status": self.status,
            "project_name": self.project_name,
            "assignedUsers": assigned_users_data,
            "parentTaskId": self.parent_id,
            "departments": self.departments if self.departments else [],
<<<<<<< HEAD
            "comments": self.comments if self.comments else []
=======
            "comments": self.comments if self.comments else [],
            "recurrenceFrequency": self.recurrence_frequency,
            "recurrenceInterval": self.recurrence_interval,
            "IsReplicateFromCompletedSubtask": self.is_replicate_from_completed_subtask if self.is_replicate_from_completed_subtask is not None else False
>>>>>>> 92f25668
        }

    def __repr__(self):
        return f"<Task(id={self.id}, title='{self.title}', status='{self.status}')>"<|MERGE_RESOLUTION|>--- conflicted
+++ resolved
@@ -1,8 +1,4 @@
-<<<<<<< HEAD
-from sqlalchemy import Column, BigInteger, Text, DateTime, ARRAY, Integer
-=======
 from sqlalchemy import Column, BigInteger, Text, DateTime, ARRAY, Integer, Boolean
->>>>>>> 92f25668
 from sqlalchemy.dialects.postgresql import JSONB
 from sqlalchemy.orm import Session
 from typing import Optional, List, Dict, Any
@@ -28,33 +24,6 @@
     parent_id = Column('parentID', BigInteger, nullable=True)
     departments = Column(ARRAY(Text), nullable=True)
     comments = Column(JSONB, nullable=True, default=[])
-<<<<<<< HEAD
-
-    def to_dict(self, db_session: Optional[Session] = None, fetch_users: bool = True) -> Dict[str, Any]:
-        # Fetch assigned users via HTTP call to Authentication service
-        assigned_users_data = []
-        if fetch_users and self.assigned_users:
-            try:
-                # Get Auth service URL from environment or use default
-                auth_service_url = os.getenv(
-                    'AUTH_SERVICE_URL', 'http://authentication:8002')
-
-                # Fetch each user via HTTP request
-                for user_id in self.assigned_users:
-                    try:
-                        response = requests.get(
-                            f"{auth_service_url}/api/users/{user_id}",
-                            timeout=2
-                        )
-                        if response.status_code == 200:
-                            assigned_users_data.append(response.json())
-                        else:
-                            # User not found, skip
-                            print(
-                                f"Warning: User {user_id} not found (status {response.status_code})")
-                    except requests.exceptions.RequestException as e:
-                        print(f"Warning: Failed to fetch user {user_id}: {e}")
-=======
     recurrence_frequency = Column('recurrenceFrequency', Text, nullable=True)
     recurrence_interval = Column('recurrenceInterval', Integer, nullable=True)
     is_replicate_from_completed_subtask = Column('IsReplicateFromCompletedSubtask', Boolean, nullable=True, default=False)
@@ -82,16 +51,11 @@
                     # Failed to fetch users, fall back to user IDs
                     print(f"Warning: Failed to fetch users (status {response.status_code})")
                     assigned_users_data = self.assigned_users
->>>>>>> 92f25668
 
                 # If no users were fetched successfully, fall back to user IDs
                 if not assigned_users_data:
                     assigned_users_data = self.assigned_users
-<<<<<<< HEAD
-            except Exception as e:
-=======
             except requests.exceptions.RequestException as e:
->>>>>>> 92f25668
                 # If fetching users fails, fall back to returning user IDs
                 print(f"Warning: Failed to fetch user details: {e}")
                 assigned_users_data = self.assigned_users if self.assigned_users else []
@@ -113,14 +77,10 @@
             "assignedUsers": assigned_users_data,
             "parentTaskId": self.parent_id,
             "departments": self.departments if self.departments else [],
-<<<<<<< HEAD
-            "comments": self.comments if self.comments else []
-=======
             "comments": self.comments if self.comments else [],
             "recurrenceFrequency": self.recurrence_frequency,
             "recurrenceInterval": self.recurrence_interval,
             "IsReplicateFromCompletedSubtask": self.is_replicate_from_completed_subtask if self.is_replicate_from_completed_subtask is not None else False
->>>>>>> 92f25668
         }
 
     def __repr__(self):
