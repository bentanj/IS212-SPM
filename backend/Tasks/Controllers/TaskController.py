--- conflicted
+++ resolved
@@ -68,13 +68,10 @@
         # Commit the task to database BEFORE uploading files (for foreign key constraint)
         g.db_session.commit()
 
-<<<<<<< HEAD
-=======
         # Now upload files if any (task exists in DB now)
         if files and len(files) > 0:
             _task_service().upload_task_attachments(task.id, files, uploaded_by)
 
->>>>>>> 92f25668
         return jsonify(task.to_dict(g.db_session)), 201
     except TaskValidationError as e:
         g.db_session.rollback()
@@ -294,7 +291,6 @@
     # Integer filters
     if 'parent_id' in data and data['parent_id'] is not None:
         filters['parent_id'] = int(data['parent_id'])
-<<<<<<< HEAD
 
     # Array filter for departments
     if 'departments' in data and data['departments']:
@@ -303,16 +299,6 @@
         else:
             raise ValueError("departments must be an array")
 
-=======
-
-    # Array filter for departments
-    if 'departments' in data and data['departments']:
-        if isinstance(data['departments'], list):
-            filters['departments'] = data['departments']
-        else:
-            raise ValueError("departments must be an array")
-
->>>>>>> 92f25668
     # Date filters
     for date_field in ['due_before', 'due_after', 'start_date_after', 'start_date_before']:
         if date_field in data and data[date_field]:
@@ -335,12 +321,9 @@
         'status': 'status',
         'project_name': 'project_name',  # backend: frontend
         'parent_id': 'parentTaskId',
-<<<<<<< HEAD
-=======
         'recurrence_frequency': 'recurrenceFrequency',
         'recurrence_interval': 'recurrenceInterval',
         'is_replicate_from_completed_subtask': 'IsReplicateFromCompletedSubtask',
->>>>>>> 92f25668
     }
 
     for backend_key, frontend_key in field_mappings.items():
