from typing import Iterable, Optional, Dict, Any, List
from datetime import datetime
from Repositories.TaskRepository import TaskRepository
from Models.Task import Task
from exceptions import TaskNotFoundError, TaskValidationError, InvalidTaskStatusError

# Maximum number of users that can be assigned to a single task
MAX_ASSIGNED_USERS = 5

class TaskService:
    def __init__(self, repo: TaskRepository):
        self.repo = repo

    def list_tasks(self) -> Iterable[Task]:
        return self.repo.list()

    def get_task_by_id(self, task_id: int) -> Task:
        task = self.repo.get(task_id)
        if not task:
            raise TaskNotFoundError(f"Task with id {task_id} not found")
        return task

    def create_task(self, task_data: Dict[str, Any]) -> Task:
        self._validate_task_data(task_data)

        # Validate parent_id if provided
        if 'parent_id' in task_data and task_data['parent_id'] is not None:
            parent_task = self.repo.get(task_data['parent_id'])
            if not parent_task:
                raise TaskValidationError(f"Parent task with id {task_data['parent_id']} not found")

        if 'start_date' not in task_data or task_data['start_date'] is None:
            task_data['start_date'] = datetime.now()

        if 'status' not in task_data or task_data['status'] is None:
            task_data['status'] = 'To Do'

        if 'description' not in task_data or task_data['description'] is None:
            task_data['description'] = ''

        if 'due_date' not in task_data or task_data['due_date'] is None:
            # Default to 7 days from start date
            from datetime import timedelta
            start_date = task_data['start_date']
            task_data['due_date'] = start_date + timedelta(days=7)

        if 'priority' not in task_data or task_data['priority'] is None:
            task_data['priority'] = 5
<<<<<<< HEAD
=======

        # Create the task in the database
        task = self.repo.create(task_data)
        return task

    def upload_task_attachments(self, task_id: int, files, uploaded_by: int) -> Dict[str, int]:
        """Upload files for a task that already exists in the database"""
        if files and len(files) > 0:
            import requests
            import logging
            logging.basicConfig(level=logging.INFO)
            logger = logging.getLogger(__name__)

            attachment_url = "http://taskattachments:8005/api/task-attachments/upload"

            logger.info(f"=== Starting file upload for task_id={task_id} ===")
            logger.info(f"Number of files to upload: {len(files)}")
            logger.info(f"Uploaded by user_id: {uploaded_by}")
            logger.info(f"Target URL: {attachment_url}")

            successful_uploads = 0
            failed_uploads = 0

            # Upload each file
            for idx, file in enumerate(files, 1):
                try:
                    logger.info(f"[File {idx}/{len(files)}] Processing: {file.filename}")
                    logger.info(f"[File {idx}/{len(files)}] Content type: {file.content_type}")
                    logger.info(f"[File {idx}/{len(files)}] File size: {len(file.read())} bytes")

                    # Reset file pointer to the beginning after reading size
                    file.seek(0)
                    file_content = file.read()
                    logger.info(f"[File {idx}/{len(files)}] File content read successfully, length: {len(file_content)} bytes")

                    files_dict = {'file': (file.filename, file_content, file.content_type)}
                    form_data = {
                        'task_id': str(task_id),
                        'uploaded_by': str(uploaded_by)
                    }
>>>>>>> 92f25668

                    logger.info(f"[File {idx}/{len(files)}] Sending POST request to {attachment_url}")

                    # Make internal request to task-attachments service
                    resp = requests.post(attachment_url, files=files_dict, data=form_data, timeout=30)

                    logger.info(f"[File {idx}/{len(files)}] Response status: {resp.status_code}")
                    logger.info(f"[File {idx}/{len(files)}] Response body: {resp.text[:500]}")

                    if resp.status_code not in [200, 201]:
                        failed_uploads += 1
                        logger.error(f"[File {idx}/{len(files)}] FAILED: Status={resp.status_code}, Response={resp.text}")
                    else:
                        successful_uploads += 1
                        logger.info(f"[File {idx}/{len(files)}] SUCCESS: {resp.json()}")

                except Exception as file_error:
                    failed_uploads += 1
                    logger.error(f"[File {idx}/{len(files)}] EXCEPTION during upload: {str(file_error)}")
                    import traceback
                    logger.error(f"[File {idx}/{len(files)}] Traceback: {traceback.format_exc()}")

            logger.info(f"=== File upload completed for task_id={task_id} ===")
            logger.info(f"Successful uploads: {successful_uploads}/{len(files)}")
            logger.info(f"Failed uploads: {failed_uploads}/{len(files)}")

            return {"successful": successful_uploads, "failed": failed_uploads}

        return {"successful": 0, "failed": 0}

    def update_task(self, task_id: int, task_data: Dict[str, Any]) -> Task:
        existing_task = self.repo.get(task_id)
        if not existing_task:
            raise TaskNotFoundError(f"Task with id {task_id} not found")

        self._validate_task_data(task_data, is_update=True)
        self._validate_status_transition(existing_task, task_data.get('status'))

        # Validate parent_id if being updated
        if 'parent_id' in task_data and task_data['parent_id'] is not None:
            if task_data['parent_id'] == task_id:
                raise TaskValidationError("A task cannot be its own parent")
            parent_task = self.repo.get(task_data['parent_id'])
            if not parent_task:
                raise TaskValidationError(f"Parent task with id {task_data['parent_id']} not found")

        if 'status' in task_data and task_data['status'] == 'Completed':
            if not existing_task.completed_date:
                task_data['completed_date'] = datetime.now()

        updated_task = self.repo.update(task_id, task_data)
        if not updated_task:
            raise TaskNotFoundError(f"Task with id {task_id} not found")
        return updated_task

    def delete_task(self, task_id: int) -> bool:
        return self.repo.delete(task_id)

    def get_tasks_by_status(self, status: str) -> Iterable[Task]:
        return self.repo.find_by_status(status)

    def get_tasks_by_project(self, project_name: str) -> Iterable[Task]:
        return self.repo.find_by_project(project_name)

    def get_tasks_by_user(self, user_id: int) -> Iterable[Task]:
        return self.repo.find_by_assigned_user(user_id)

    def get_tasks_by_priority(self, priority: int) -> Iterable[Task]:
        return self.repo.find_by_priority(priority)

    def get_overdue_tasks(self) -> Iterable[Task]:
        return self.repo.find_overdue_tasks()

    def search_tasks(self, filters: Dict[str, Any]) -> Iterable[Task]:
        return self.repo.find_by_criteria(filters)

    def get_subtasks(self, parent_id: int) -> Iterable[Task]:
        parent_task = self.repo.get(parent_id)
        if not parent_task:
            raise TaskNotFoundError(f"Parent task with id {parent_id} not found")
        return self.repo.find_by_parent(parent_id)

    def get_root_tasks(self) -> Iterable[Task]:
        return self.repo.find_root_tasks()

    def mark_task_completed(self, task_id: int) -> Optional[Task]:
        return self.update_task(task_id, {
            'status': 'Completed',
            'completed_date': datetime.now()
        })

    def assign_users_to_task(self, task_id: int, user_ids: List[int]) -> Optional[Task]:
        return self.update_task(task_id, {'assigned_users': user_ids})

    def add_user_to_task(self, task_id: int, user_id: int) -> Optional[Task]:
        task = self.repo.get(task_id)
        if not task:
            return None

        current_users = task.assigned_users or []
        if user_id not in current_users:
            if len(current_users) >= MAX_ASSIGNED_USERS:
                raise TaskValidationError(f"Cannot assign more than {MAX_ASSIGNED_USERS} users to a task")
            current_users.append(user_id)
            return self.update_task(task_id, {'assigned_users': current_users})

        return task

    def remove_user_from_task(self, task_id: int, user_id: int) -> Optional[Task]:
        task = self.repo.get(task_id)
        if not task:
            return None

        current_users = task.assigned_users or []
        if user_id in current_users:
            current_users.remove(user_id)
            return self.update_task(task_id, {'assigned_users': current_users})

        return task

    def get_task_statistics(self) -> Dict[str, Any]:
        all_tasks = list(self.repo.list())

        total_tasks = len(all_tasks)
        completed_tasks = len([t for t in all_tasks if t.status == 'Completed'])
        overdue_tasks = len(list(self.repo.find_overdue_tasks()))

        status_counts = {}
        priority_counts = {}

        for task in all_tasks:
            status_counts[task.status] = status_counts.get(task.status, 0) + 1
            priority_counts[task.priority] = priority_counts.get(task.priority, 0) + 1

        return {
            'total_tasks': total_tasks,
            'completed_tasks': completed_tasks,
            'pending_tasks': total_tasks - completed_tasks,
            'overdue_tasks': overdue_tasks,
            'completion_rate': (completed_tasks / total_tasks * 100) if total_tasks > 0 else 0,
            'status_breakdown': status_counts,
            'priority_breakdown': priority_counts
        }

    def _validate_task_data(self, task_data: Dict[str, Any], is_update: bool = False) -> None:
        if not is_update and ('title' not in task_data or not task_data['title'].strip()):
            raise TaskValidationError("Task title is required")

        if 'priority' in task_data and task_data['priority']:
            valid_priorities = [1, 2, 3, 4, 5, 6, 7, 8, 9, 10]
            if task_data['priority'] not in valid_priorities:
                raise TaskValidationError(f"Priority must be one of: {', '.join(map(str, valid_priorities))}")

        if 'status' in task_data and task_data['status']:
            valid_statuses = ["To Do", "In Progress", "Completed", "Blocked"]
            if task_data['status'] not in valid_statuses:
                raise TaskValidationError(f"Status must be one of: {', '.join(valid_statuses)}")

        if 'due_date' in task_data and 'start_date' in task_data:
            if (task_data['due_date'] and task_data['start_date'] and
                task_data['due_date'] < task_data['start_date']):
                raise TaskValidationError("Due date cannot be before start date")

        if 'assigned_users' in task_data and task_data['assigned_users']:
            if len(task_data['assigned_users']) > MAX_ASSIGNED_USERS:
                raise TaskValidationError(f"Cannot assign more than {MAX_ASSIGNED_USERS} users to a task")

    def _validate_status_transition(self, task: Task, new_status: Optional[str]) -> None:
        if not new_status or new_status == task.status:
            return

        valid_transitions = {
            'To Do': ['In Progress', 'Blocked'],
            'In Progress': ['Completed', 'To Do', 'Blocked'],
            'Completed': [],  # Cannot change from completed
            'Blocked': ['To Do']  # Can reopen blocked tasks
        }

        current_status = task.status or 'To Do'
        if new_status not in valid_transitions.get(current_status, []):
            raise InvalidTaskStatusError(
                f"Cannot transition from '{current_status}' to '{new_status}'"
            )<|MERGE_RESOLUTION|>--- conflicted
+++ resolved
@@ -46,8 +46,6 @@
 
         if 'priority' not in task_data or task_data['priority'] is None:
             task_data['priority'] = 5
-<<<<<<< HEAD
-=======
 
         # Create the task in the database
         task = self.repo.create(task_data)
@@ -88,7 +86,6 @@
                         'task_id': str(task_id),
                         'uploaded_by': str(uploaded_by)
                     }
->>>>>>> 92f25668
 
                     logger.info(f"[File {idx}/{len(files)}] Sending POST request to {attachment_url}")
 
